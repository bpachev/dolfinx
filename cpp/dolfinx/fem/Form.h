// Copyright (C) 2019-2023 Garth N. Wells and Chris Richardson
//
// This file is part of DOLFINx (https://www.fenicsproject.org)
//
// SPDX-License-Identifier:    LGPL-3.0-or-later

#pragma once

#include "FunctionSpace.h"
#include "traits.h"
#include <algorithm>
#include <array>
#include <concepts>
#include <dolfinx/common/IndexMap.h>
#include <dolfinx/common/types.h>
#include <dolfinx/mesh/Mesh.h>
#include <functional>
#include <memory>
#include <span>
#include <string>
#include <tuple>
#include <vector>

namespace dolfinx::fem
{

template <dolfinx::scalar T>
class Constant;
template <dolfinx::scalar T, std::floating_point U>
class Function;

/// @brief Type of integral
enum class IntegralType : std::int8_t
{
  cell = 0,           ///< Cell
  exterior_facet = 1, ///< Exterior facet
  interior_facet = 2, ///< Interior facet
  vertex = 3          ///< Vertex
};

/// @brief Represents integral data, containing the integral ID, the
/// kernel, and a list of entities to integrate over.
template <dolfinx::scalar T, std::floating_point U = scalar_value_type_t<T>>
struct integral_data
{
  /// @brief Create a structure to hold integral data.
  /// @tparam U Entity indices type.
  /// @param id Domain ID.
  /// @param kernel Integration kernel.
  /// @param entities Entities to integrate over.
  template <typename K, typename V>
    requires std::is_convertible_v<
                 std::remove_cvref_t<K>,
                 std::function<void(T*, const T*, const T*, const U*,
                                    const int*, const uint8_t*)>>
                 and std::is_convertible_v<std::remove_cvref_t<V>,
                                           std::vector<std::int32_t>>
  integral_data(int id, K&& kernel, V&& entities)
      : id(id), kernel(std::forward<K>(kernel)),
        entities(std::forward<V>(entities))
  {
  }

  /// @brief Create a structure to hold integral data.
  /// @param id Domain ID
  /// @param kernel Integration kernel.
  /// @param e Entities to integrate over.
  template <typename K>
    requires std::is_convertible_v<
                 std::remove_cvref_t<K>,
                 std::function<void(T*, const T*, const T*, const U*,
                                    const int*, const uint8_t*)>>
  integral_data(int id, K&& kernel, std::span<const std::int32_t> e)
      : id(id), kernel(std::forward<K>(kernel)), entities(e.begin(), e.end())
  {
  }

  /// Integral ID
  int id;

  /// The integration kernel
  std::function<void(T*, const T*, const T*, const U*, const int*,
                     const uint8_t*)>
      kernel;

  /// The entities to integrate over
  std::vector<std::int32_t> entities;
};

/// @brief A representation of finite element variational forms.
///
/// A note on the order of trial and test spaces: FEniCS numbers
/// argument spaces starting with the leading dimension of the
/// corresponding tensor (matrix). In other words, the test space is
/// numbered 0 and the trial space is numbered 1. However, in order to
/// have a notation that agrees with most existing finite element
/// literature, in particular
///
///  \f[   a = a(u, v)        \f]
///
/// the spaces are numbered from right to left
///
///  \f[   a: V_1 \times V_0 \rightarrow \mathbb{R}  \f]
///
/// This is reflected in the ordering of the spaces that should be
/// supplied to generated subclasses. In particular, when a bilinear
/// form is initialized, it should be initialized as `a(V_1, V_0) =
/// ...`, where `V_1` is the trial space and `V_0` is the test space.
/// However, when a form is initialized by a list of argument spaces
/// (the variable `function_spaces` in the constructors below), the list
/// of spaces should start with space number 0 (the test space) and then
/// space number 1 (the trial space).
///
/// @tparam T Scalar type in the form.
/// @tparam U Float (real) type used for the finite element and geometry.
/// @tparam Kern Element kernel.
template <dolfinx::scalar T,
          std::floating_point U = dolfinx::scalar_value_type_t<T>>
class Form
{
public:
  /// Scalar type
  using scalar_type = T;

  /// @brief Create a finite element form.
  ///
  /// @note User applications will normally call a factory function
  /// rather using this interface directly.
  ///
  /// @param[in] V Function spaces for the form arguments.
  /// @param[in] integrals The integrals in the form. For each integral
  /// type, there is a list of integral data.
  /// @param[in] coefficients Coefficients in the form.
  /// @param[in] constants Constants in the form.
  /// @param[in] needs_facet_permutations Set to `true` is any of the
  /// integration kernels require cell permutation data.
  /// @param[in] entity_maps If any trial functions, test functions, or
  /// coefficients in the form are not defined over the same mesh as the
  /// integration domain, `entity_maps` must be supplied. For each key
  /// (a mesh, different to the integration domain mesh) a map should be
  /// provided relating the entities in the integration domain mesh to
  /// the entities in the key mesh e.g. for a pair (msh, emap) in
  /// `entity_maps`, `emap[i]` is the entity in `msh` corresponding to
  /// entity `i` in the integration domain mesh.
  /// @param[in] mesh Mesh of the domain. This is required when there
  /// are no argument functions from which the mesh can be extracted,
  /// e.g. for functionals.
  ///
  /// @note For the single domain case, pass an empty `entity_maps`.
  ///
  /// @pre The integral data in integrals must be sorted by domain
  /// (domain id).
  template <typename X>
    requires std::is_convertible_v<
                 std::remove_cvref_t<X>,
                 std::map<IntegralType, std::vector<integral_data<T, U>>>>
  Form(const std::vector<std::shared_ptr<const FunctionSpace<U>>>& V,
<<<<<<< HEAD
       const std::map<IntegralType,
                      std::vector<std::tuple<
                          int,
                          std::function<void(T*, const T*, const T*,
                                             const scalar_value_type_t<T>*,
                                             const int*, const std::uint8_t*)>,
                          std::vector<std::int32_t>>>>& integrals,
#ifdef HAS_CUDA_TOOLKIT
       const std::map<IntegralType,
                      std::vector<std::tuple<
		          int,
			  std::function<void(int*, const char***, const char***,
				             const char**, const char**)>>>>& cuda_integrals,
#endif
       const std::vector<std::shared_ptr<const Function<T, U>>>& coefficients,
       const std::vector<std::shared_ptr<const Constant<T>>>& constants,
=======
       X&& integrals,
       const std::vector<std::shared_ptr<const Function<scalar_type, U>>>&
           coefficients,
       const std::vector<std::shared_ptr<const Constant<scalar_type>>>&
           constants,
>>>>>>> c7c62059
       bool needs_facet_permutations,
       const std::map<std::shared_ptr<const mesh::Mesh<U>>,
                      std::span<const std::int32_t>>& entity_maps,
       std::shared_ptr<const mesh::Mesh<U>> mesh = nullptr)
      : _function_spaces(V), _coefficients(coefficients), _constants(constants),
        _mesh(mesh), _needs_facet_permutations(needs_facet_permutations)
  {
    // Extract _mesh from FunctionSpace, and check they are the same
    if (!_mesh and !V.empty())
      _mesh = V[0]->mesh();
    for (auto& space : V)
    {
      if (_mesh != space->mesh()
          and entity_maps.find(space->mesh()) == entity_maps.end())
      {
        throw std::runtime_error(
            "Incompatible mesh. entity_maps must be provided.");
      }
    }
    if (!_mesh)
      throw std::runtime_error("No mesh could be associated with the Form.");

    // Store kernels, looping over integrals by domain type (dimension)
    for (auto&& [domain_type, data] : integrals)
    {
      if (!std::is_sorted(data.begin(), data.end(),
                          [](auto& a, auto& b) { return a.id < b.id; }))
      {
        throw std::runtime_error("Integral IDs not sorted");
      }

      std::vector<integral_data<T, U>>& itg
          = _integrals[static_cast<std::size_t>(domain_type)];
      for (auto&& [id, kern, e] : data)
        itg.emplace_back(id, kern, std::move(e));
    }

<<<<<<< HEAD
#ifdef HAS_CUDA_TOOLKIT
    for (auto& [type, kernels] : cuda_integrals)
    {
      auto& integrals = _cuda_integrals[static_cast<std::size_t>(type)];
      for (auto& [id, kern] : kernels)
        integrals.insert({id, kern});
    }
#endif
=======
    // Store entity maps
    for (auto [msh, map] : entity_maps)
      _entity_maps.insert({msh, std::vector(map.begin(), map.end())});
>>>>>>> c7c62059
  }

  /// Copy constructor
  Form(const Form& form) = delete;

  /// Move constructor
  Form(Form&& form) = default;

  /// Destructor
  virtual ~Form() = default;

  /// @brief Rank of the form.
  ///
  /// bilinear form = 2, linear form = 1, functional = 0, etc.
  ///
  /// @return The rank of the form
  int rank() const { return _function_spaces.size(); }

  /// @brief Extract common mesh for the form.
  /// @return The mesh.
  std::shared_ptr<const mesh::Mesh<U>> mesh() const { return _mesh; }

  /// @brief Function spaces for all arguments.
  /// @return Function spaces.
  const std::vector<std::shared_ptr<const FunctionSpace<U>>>&
  function_spaces() const
  {
    return _function_spaces;
  }

  /// @brief Get the kernel function for integral `i` on given domain
  /// type.
  /// @param[in] type Integral type
  /// @param[in] i Domain identifier (index)
  /// @return Function to call for tabulate_tensor
  std::function<void(T*, const T*, const T*, const U*, const int*,
                     const uint8_t*)>
  kernel(IntegralType type, int i) const
  {
    const auto& integrals = _integrals[static_cast<std::size_t>(type)];
    auto it = std::lower_bound(integrals.begin(), integrals.end(), i,
                               [](auto& itg_data, int i)
                               { return itg_data.id < i; });
    if (it != integrals.end() and it->id == i)
      return it->kernel;
    else
      throw std::runtime_error("No kernel for requested domain index.");
  }

#ifdef HAS_CUDA_TOOLKIT
  /// @brief Get the CUDA kernels for integral i on given domain type
  /// @param[in] type Integral type
  /// @param[in] i Domain index
  /// @return Function to call to get tabluate_tensor source code
  std::function<void(int*, const char***, const char***,
                     const char**, const char**)>
  cuda_kernel(IntegralType type, int i) const
  {
    auto integrals = _cuda_integrals[static_cast<std::size_t>(type)];
    if (auto it = integrals.find(i); it != integrals.end())
      return it->second;
    else
      throw std::runtime_error("No kernel for requested domain index.");
  }
#endif

  /// @brief Get types of integrals in the form.
  /// @return Integrals types.
  std::set<IntegralType> integral_types() const
  {
    std::set<IntegralType> set;
    for (std::size_t i = 0; i < _integrals.size(); ++i)
    {
      if (!_integrals[i].empty())
        set.insert(static_cast<IntegralType>(i));
    }

    return set;
  }

  /// @brief Number of integrals on given domain type.
  /// @param[in] type Integral type.
  /// @return Number of integrals.
  int num_integrals(IntegralType type) const
  {
    return _integrals[static_cast<std::size_t>(type)].size();
  }

  /// @brief Get the IDs for integrals (kernels) for given integral type.
  ///
  /// The IDs correspond to the domain IDs which the integrals are
  /// defined for in the form. `ID=-1` is the default integral over the
  /// whole domain.
  /// @param[in] type Integral type.
  /// @return List of IDs for given integral type.
  std::vector<int> integral_ids(IntegralType type) const
  {
    std::vector<int> ids;
    const auto& integrals = _integrals[static_cast<std::size_t>(type)];
    std::transform(integrals.begin(), integrals.end(), std::back_inserter(ids),
                   [](auto& integral) { return integral.id; });
    return ids;
  }

  /// @brief Get the list of mesh entity indices for the ith integral
  /// (kernel) of a given type.
  ///
  /// For IntegralType::cell, returns a list of cell indices.
  ///
  /// For IntegralType::exterior_facet, returns a list of (cell_index,
  /// local_facet_index) pairs. Data is flattened with row-major layout,
  /// `shape=(num_facets, 2)`.
  ///
  /// For IntegralType::interior_facet, returns list of tuples of the
  /// form `(cell_index_0, local_facet_index_0, cell_index_1,
  /// local_facet_index_1)`. Data is flattened with row-major layout,
  /// `shape=(num_facets, 4)`.
  ///
  /// @param[in] type Integral domain type.
  /// @param[in] i Integral ID, i.e. (sub)domain index.
  /// @return List of active entities for the given integral (kernel).
  std::span<const std::int32_t> domain(IntegralType type, int i) const
  {
    const auto& integrals = _integrals[static_cast<std::size_t>(type)];
    auto it = std::lower_bound(integrals.begin(), integrals.end(), i,
                               [](auto& itg_data, int i)
                               { return itg_data.id < i; });
    if (it != integrals.end() and it->id == i)
      return it->entities;
    else
      throw std::runtime_error("No mesh entities for requested domain index.");
  }

  /// @brief Compute the list of entity indices in `mesh` for the
  /// ith integral (kernel) of a given type (i.e. cell, exterior facet, or
  /// interior facet).
  ///
  /// @param type Integral type.
  /// @param i Integral ID, i.e. the (sub)domain index.
  /// @param mesh The mesh the entities are numbered with respect to.
  /// @return List of active entities in `mesh` for the given integral.
  std::vector<std::int32_t> domain(IntegralType type, int i,
                                   const mesh::Mesh<U>& mesh) const
  {
    // Hack to avoid passing shared pointer to this function
    std::shared_ptr<const mesh::Mesh<U>> msh_ptr(&mesh,
                                                 [](const mesh::Mesh<U>*) {});

    std::span<const std::int32_t> entities = domain(type, i);
    if (msh_ptr == _mesh)
      return std::vector(entities.begin(), entities.end());
    else
    {
      std::span<const std::int32_t> entity_map = _entity_maps.at(msh_ptr);
      std::vector<std::int32_t> mapped_entities;
      mapped_entities.reserve(entities.size());
      std::transform(entities.begin(), entities.end(),
                     std::back_inserter(mapped_entities),
                     [&entity_map](auto e) { return entity_map[e]; });
      return mapped_entities;
    }
  }

  /// @brief Access coefficients.
  const std::vector<std::shared_ptr<const Function<T, U>>>& coefficients() const
  {
    return _coefficients;
  }

  /// @brief Get bool indicating whether permutation data needs to be
  /// passed into these integrals.
  /// @return True if cell permutation data is required
  bool needs_facet_permutations() const { return _needs_facet_permutations; }

  /// @brief Offset for each coefficient expansion array on a cell.
  ///
  /// Used to pack data for multiple coefficients in a flat array. The
  /// last entry is the size required to store all coefficients.
  std::vector<int> coefficient_offsets() const
  {
    std::vector<int> n = {0};
    for (auto& c : _coefficients)
    {
      if (!c)
        throw std::runtime_error("Not all form coefficients have been set.");
      n.push_back(n.back() + c->function_space()->element()->space_dimension());
    }
    return n;
  }

  /// @brief Access constants.
  const std::vector<std::shared_ptr<const Constant<T>>>& constants() const
  {
    return _constants;
  }

private:
  // Function spaces (one for each argument)
  std::vector<std::shared_ptr<const FunctionSpace<U>>> _function_spaces;

  // Integrals. Array index is
  // static_cast<std::size_t(IntegralType::foo)
  std::array<std::vector<integral_data<T, U>>, 4> _integrals;

  // Form coefficients
  std::vector<std::shared_ptr<const Function<T, U>>> _coefficients;

  // Constants associated with the Form
  std::vector<std::shared_ptr<const Constant<T>>> _constants;

  // The mesh
  std::shared_ptr<const mesh::Mesh<U>> _mesh;

  // True if permutation data needs to be passed into these integrals
  bool _needs_facet_permutations;

<<<<<<< HEAD
#ifdef HAS_CUDA_TOOLKIT
  using cuda_kern = std::function<void(int*, const char***, const char***,
                                       const char**, const char**)>;
  // CUDA integrals
  std::array<std::map<int, cuda_kern>, 4> _cuda_integrals;
#endif
};
=======
  // Entity maps (see Form documentation)
  std::map<std::shared_ptr<const mesh::Mesh<U>>, std::vector<std::int32_t>>
      _entity_maps;
}; // namespace dolfinx::fem
>>>>>>> c7c62059
} // namespace dolfinx::fem<|MERGE_RESOLUTION|>--- conflicted
+++ resolved
@@ -155,30 +155,18 @@
                  std::remove_cvref_t<X>,
                  std::map<IntegralType, std::vector<integral_data<T, U>>>>
   Form(const std::vector<std::shared_ptr<const FunctionSpace<U>>>& V,
-<<<<<<< HEAD
+       X&& integrals,
+#ifdef HAS_CUDA_TOOLKIT
        const std::map<IntegralType,
                       std::vector<std::tuple<
                           int,
-                          std::function<void(T*, const T*, const T*,
-                                             const scalar_value_type_t<T>*,
-                                             const int*, const std::uint8_t*)>,
-                          std::vector<std::int32_t>>>>& integrals,
-#ifdef HAS_CUDA_TOOLKIT
-       const std::map<IntegralType,
-                      std::vector<std::tuple<
-		          int,
-			  std::function<void(int*, const char***, const char***,
-				             const char**, const char**)>>>>& cuda_integrals,
+                          std::function<void(int*, const char***, const char***,
+                                             const char**, const char**)>>>>& cuda_integrals,
 #endif
-       const std::vector<std::shared_ptr<const Function<T, U>>>& coefficients,
-       const std::vector<std::shared_ptr<const Constant<T>>>& constants,
-=======
-       X&& integrals,
        const std::vector<std::shared_ptr<const Function<scalar_type, U>>>&
            coefficients,
        const std::vector<std::shared_ptr<const Constant<scalar_type>>>&
            constants,
->>>>>>> c7c62059
        bool needs_facet_permutations,
        const std::map<std::shared_ptr<const mesh::Mesh<U>>,
                       std::span<const std::int32_t>>& entity_maps,
@@ -216,7 +204,10 @@
         itg.emplace_back(id, kern, std::move(e));
     }
 
-<<<<<<< HEAD
+    // Store entity maps
+    for (auto [msh, map] : entity_maps)
+      _entity_maps.insert({msh, std::vector(map.begin(), map.end())});
+
 #ifdef HAS_CUDA_TOOLKIT
     for (auto& [type, kernels] : cuda_integrals)
     {
@@ -225,11 +216,6 @@
         integrals.insert({id, kern});
     }
 #endif
-=======
-    // Store entity maps
-    for (auto [msh, map] : entity_maps)
-      _entity_maps.insert({msh, std::vector(map.begin(), map.end())});
->>>>>>> c7c62059
   }
 
   /// Copy constructor
@@ -446,18 +432,15 @@
   // True if permutation data needs to be passed into these integrals
   bool _needs_facet_permutations;
 
-<<<<<<< HEAD
+  // Entity maps (see Form documentation)
+  std::map<std::shared_ptr<const mesh::Mesh<U>>, std::vector<std::int32_t>>
+      _entity_maps;
+
 #ifdef HAS_CUDA_TOOLKIT
   using cuda_kern = std::function<void(int*, const char***, const char***,
                                        const char**, const char**)>;
   // CUDA integrals
   std::array<std::map<int, cuda_kern>, 4> _cuda_integrals;
 #endif
-};
-=======
-  // Entity maps (see Form documentation)
-  std::map<std::shared_ptr<const mesh::Mesh<U>>, std::vector<std::int32_t>>
-      _entity_maps;
 }; // namespace dolfinx::fem
->>>>>>> c7c62059
 } // namespace dolfinx::fem