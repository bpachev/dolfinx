--- conflicted
+++ resolved
@@ -329,7 +329,6 @@
   /// The dofmap
   std::shared_ptr<const DofMap> dofmap() const { return _dofmap; }
 
-<<<<<<< HEAD
 #if defined(HAS_CUDA_TOOLKIT)
   /// Create a device-side dofmap
   /// @param[in] cuda_context A context for a CUDA device
@@ -348,7 +347,6 @@
   }
 #endif
 
-=======
   /// The shape of the value space
   std::span<const std::size_t> value_shape() const noexcept
   {
@@ -365,7 +363,6 @@
     return std::accumulate(_value_shape.begin(), _value_shape.end(), 1,
                            std::multiplies{});
   }
->>>>>>> c7c62059
 
 private:
   // The mesh
