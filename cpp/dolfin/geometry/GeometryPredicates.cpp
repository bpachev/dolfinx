// Copyright (C) 2016-2017 Anders Logg, August Johansson and Benjamin Kehlet
//
// This file is part of DOLFIN (https://www.fenicsproject.org)
//
// SPDX-License-Identifier:    LGPL-3.0-or-later

<<<<<<< HEAD
#include <cmath>
#include <dolfin/common/constants.h>

=======
>>>>>>> de7b2a7c
#include "GeometryPredicates.h"
#include "CGALExactArithmetic.h"
#include "Point.h"
#include "predicates.h"
#include <cmath>
#include <dolfin/common/constants.h>
#include <dolfin/log/log.h>

using namespace dolfin;
using namespace dolfin::geometry;

//-----------------------------------------------------------------------------
bool GeometryPredicates::is_degenerate(const std::vector<Point>& simplex,
                                       std::size_t gdim)
{
  switch (gdim)
  {
  case 2:
    return is_degenerate_2d(simplex);
  case 3:
    return is_degenerate_3d(simplex);
  default:
    log::dolfin_error("GeometryPredicates.cpp", "is_degenerate",
                 "Unkonwn dimension (only implemented for dimension 2 and 3");
  }
  return false;
}
//-----------------------------------------------------------------------------
bool GeometryPredicates::is_degenerate_2d(const std::vector<Point>& simplex)
{
  if (simplex.size() < 2 or simplex.size() > 3)
  {
    log::info("Degenerate 2D simplex with %d vertices.", simplex.size());
    return true;
  }

  switch (simplex.size())
  {
  case 2:
    return simplex[0] == simplex[1];
  case 3:
    return orient2d(simplex[0], simplex[1], simplex[2]) == 0.0;
  }

  // Shouldn't get here
<<<<<<< HEAD
  dolfin_error(
      "GeometryPredicates.h", "call is_degenerate_2d",
=======
  log::dolfin_error(
      "GeometryPredicates.h", "call _is_degenerate_2d",
>>>>>>> de7b2a7c
      "Only implemented for simplices of tdim 0, 1 and 2, not tdim = %d",
      simplex.size() - 1);

  return true;
}
//------------------------------------------------------------------------------
bool GeometryPredicates::is_degenerate_3d(const std::vector<Point>& simplex)
{
  if (simplex.size() < 2 or simplex.size() > 4)
  {
    log::info("Degenerate 3D simplex with %d vertices.", simplex.size());
    return true;
  }

  switch (simplex.size())
  {
  case 2:
    return simplex[0] == simplex[1];
  case 3:
  {
    const double ayz[2] = {simplex[0][1], simplex[0][2]};
    const double byz[2] = {simplex[1][1], simplex[1][2]};
    const double cyz[2] = {simplex[2][1], simplex[2][2]};
    if (_orient2d(ayz, byz, cyz) != 0.0)
      return false;

    const double azx[2] = {simplex[0][2], simplex[0][0]};
    const double bzx[2] = {simplex[1][2], simplex[1][0]};
    const double czx[2] = {simplex[2][2], simplex[2][0]};
    if (_orient2d(azx, bzx, czx) != 0.0)
      return false;

    const double axy[2] = {simplex[0][0], simplex[0][1]};
    const double bxy[2] = {simplex[1][0], simplex[1][1]};
    const double cxy[2] = {simplex[2][0], simplex[2][1]};
    if (_orient2d(axy, bxy, cxy) != 0.0)
      return false;

    return true;
  }
  case 4:
    return orient3d(simplex[0], simplex[1], simplex[2], simplex[3]) == 0.0;
  }

  // Shouldn't get here
<<<<<<< HEAD
  dolfin_error(
      "GeometryPredicates.h", "call is_degenerate_3d",
=======
  log::dolfin_error(
      "GeometryPredicates.h", "call _is_degenerate_3d",
>>>>>>> de7b2a7c
      "Only implemented for simplices of tdim 0, 1, 2 and 3, not tdim = %d",
      simplex.size() - 1);

  return true;
}
//-----------------------------------------------------------------------------
bool GeometryPredicates::is_finite(const std::vector<Point>& simplex)
{
  for (auto p : simplex)
  {
    if (!std::isfinite(p[0]))
      return false;
    if (!std::isfinite(p[1]))
      return false;
    if (!std::isfinite(p[2]))
      return false;
  }
  return true;
}
//-----------------------------------------------------------------------------
bool GeometryPredicates::is_finite(const std::vector<double>& simplex)
{
  for (double p : simplex)
  {
    if (!std::isfinite(p))
      return false;
  }
  return true;
}
//-----------------------------------------------------------------------------
bool GeometryPredicates::convex_hull_is_degenerate(
    const std::vector<Point>& points, std::size_t gdim)
{
  // Points are assumed to be unique

  if (points.size() < gdim + 1)
    return true;

  if (gdim == 2)
  {
    // FIXME!
    return false;
  }
  else if (gdim == 3)
  {
    std::size_t i = 0, j = 1, k = 2;
    bool found = false;

    // Find three point which are not collinear
    for (; i < points.size(); i++)
    {
      for (j = i + 1; j < points.size(); j++)
      {
        for (k = j + 1; k < points.size(); k++)
        {
          const Point ij = points[j] - points[i];
          const Point ik = points[k] - points[i];
          if (-(std::abs((ij / ij.norm()).dot(ik / ik.norm())) - 1)
              > DOLFIN_EPS)
          {
            found = true;
            break;
          }
        }
        if (found)
          break;
      }
      if (found)
        break;
    }

    // All points are collinear
    if (!found)
      return false;

    for (std::size_t l = 0; l < points.size(); l++)
    {
      if (l == i || l == j || l == k)
        continue;

      if (orient3d(points[i], points[j], points[k], points[l]) == 0.0)
        return true;
    }

    return false;
  }

  log::dolfin_error("GeometryPredicates.h", "call convex_hull_is_degenerate",
               "Only fully implemented for gdim == 3, not gdim = %d", gdim);
  return false;
}
//-----------------------------------------------------------------------------<|MERGE_RESOLUTION|>--- conflicted
+++ resolved
@@ -4,14 +4,7 @@
 //
 // SPDX-License-Identifier:    LGPL-3.0-or-later
 
-<<<<<<< HEAD
-#include <cmath>
-#include <dolfin/common/constants.h>
-
-=======
->>>>>>> de7b2a7c
 #include "GeometryPredicates.h"
-#include "CGALExactArithmetic.h"
 #include "Point.h"
 #include "predicates.h"
 #include <cmath>
@@ -32,8 +25,9 @@
   case 3:
     return is_degenerate_3d(simplex);
   default:
-    log::dolfin_error("GeometryPredicates.cpp", "is_degenerate",
-                 "Unkonwn dimension (only implemented for dimension 2 and 3");
+    log::dolfin_error(
+        "GeometryPredicates.cpp", "is_degenerate",
+        "Unkonwn dimension (only implemented for dimension 2 and 3");
   }
   return false;
 }
@@ -55,13 +49,8 @@
   }
 
   // Shouldn't get here
-<<<<<<< HEAD
-  dolfin_error(
-      "GeometryPredicates.h", "call is_degenerate_2d",
-=======
   log::dolfin_error(
       "GeometryPredicates.h", "call _is_degenerate_2d",
->>>>>>> de7b2a7c
       "Only implemented for simplices of tdim 0, 1 and 2, not tdim = %d",
       simplex.size() - 1);
 
@@ -107,13 +96,8 @@
   }
 
   // Shouldn't get here
-<<<<<<< HEAD
-  dolfin_error(
-      "GeometryPredicates.h", "call is_degenerate_3d",
-=======
   log::dolfin_error(
       "GeometryPredicates.h", "call _is_degenerate_3d",
->>>>>>> de7b2a7c
       "Only implemented for simplices of tdim 0, 1, 2 and 3, not tdim = %d",
       simplex.size() - 1);
 
@@ -202,7 +186,8 @@
   }
 
   log::dolfin_error("GeometryPredicates.h", "call convex_hull_is_degenerate",
-               "Only fully implemented for gdim == 3, not gdim = %d", gdim);
+                    "Only fully implemented for gdim == 3, not gdim = %d",
+                    gdim);
   return false;
 }
 //-----------------------------------------------------------------------------