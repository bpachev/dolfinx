--- conflicted
+++ resolved
@@ -202,21 +202,11 @@
   else
     solver->SetAztecOption(AZ_output, AZ_none);
 
-<<<<<<< HEAD
   assert(P);
   preconditioner->set(*this, *P);
 
   // Set covergence check method
   solver->SetAztecOption(AZ_conv, AZ_rhs);
-=======
-  // Configure preconditioner
-  //if (preconditioner && !preconditioner_set)
-  //{
-    dolfin_assert(P);
-    preconditioner->set(*this, *P);
-    //preconditioner_set = true;
-  //}
->>>>>>> 8c95f3e2
 
   // Start solve
   solver->Iterate(parameters["maximum_iterations"], parameters["relative_tolerance"]);
