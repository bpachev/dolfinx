// Copyright (C) 2002-2011 Johan Hoffman, Anders Logg and Garth N. Wells
//
// This file is part of DOLFIN.
//
// DOLFIN is free software: you can redistribute it and/or modify
// it under the terms of the GNU Lesser General Public License as published by
// the Free Software Foundation, either version 3 of the License, or
// (at your option) any later version.
//
// DOLFIN is distributed in the hope that it will be useful,
// but WITHOUT ANY WARRANTY; without even the implied warranty of
// MERCHANTABILITY or FITNESS FOR A PARTICULAR PURPOSE. See the
// GNU Lesser General Public License for more details.
//
// You should have received a copy of the GNU Lesser General Public License
// along with DOLFIN. If not, see <http://www.gnu.org/licenses/>.
//
// Modified by Magnus Vikstrom 2007.
// Modified by Nuno Lopes 2008.
// Modified by Niclas Jansson 2008.
// Modified by Ola Skavhaug 2009.
//
// First added:  2002-11-12
<<<<<<< HEAD
// Last changed: 2013-02-27
=======
// Last changed: 2013-03-04
>>>>>>> f1df959a

#include <fstream>
#include <string>
#include <boost/filesystem.hpp>

#include <dolfin/common/MPI.h>
#include <dolfin/function/Function.h>
#include <dolfin/log/dolfin_log.h>
#include "BinaryFile.h"
#include "RAWFile.h"
#include "VTKFile.h"
#include "ExodusFile.h"
#include "XMLFile.h"
#include "XYZFile.h"
#include "XDMFFile.h"
#include "SVGFile.h"
#include "File.h"

using namespace dolfin;

//-----------------------------------------------------------------------------
File::File(const std::string filename, std::string encoding)
{
  // Create parent path for file if file has a parent path
  create_parent_path(filename);

  // Get file path and extension
  const boost::filesystem::path path(filename);
  const std::string extension = boost::filesystem::extension(path);

  // Choose format based on extension
  if (extension == ".gz")
  {
    // Get suffix after discarding .gz
    const std::string ext =
      boost::filesystem::extension(boost::filesystem::basename(path));
    if (ext == ".xml")
      file.reset(new XMLFile(filename));
    else if (ext == ".bin")
      file.reset(new BinaryFile(filename));
    else
    {
      dolfin_error("File.cpp",
                   "open file",
                   "Unknown file type (\"%s\") for file \"%s\"",
                   ext.c_str(), filename.c_str());
    }
  }
  else if (extension == ".xml")
    file.reset(new XMLFile(filename));
  else if (extension == ".pvd")
    file.reset(new VTKFile(filename, encoding));
#ifdef HAS_VTK
#ifdef HAS_VTK_EXODUS
  else if (extension == ".e")
    file.reset(new ExodusFile(filename));
#endif
#endif
  else if (extension == ".raw")
    file.reset(new RAWFile(filename));
  else if (extension == ".xyz")
    file.reset(new XYZFile(filename));
  else if (extension == ".bin")
    file.reset(new BinaryFile(filename));
#ifdef HAS_HDF5
  else if (extension == ".xdmf")
    file.reset(new XDMFFile(filename));
#endif
  else if (extension == ".svg")
    file.reset(new SVGFile(filename));
  else
  {
    dolfin_error("File.cpp",
                 "open file",
                 "Unknown file type (\"%s\") for file \"%s\"",
                 extension.c_str(), filename.c_str());
  }
}
//-----------------------------------------------------------------------------
File::File(const std::string filename, Type type, std::string encoding)
{
  switch (type)
  {
  case xdmf:
#ifdef HAS_HDF5
    file.reset(new XDMFFile(filename));
    break;
#endif
  case xml:
    file.reset(new XMLFile(filename));
    break;
  case vtk:
    file.reset(new VTKFile(filename, encoding));
    break;
  case raw:
    file.reset(new RAWFile(filename));
    break;
  case xyz:
    file.reset(new XYZFile(filename));
    break;
  case binary:
    file.reset(new BinaryFile(filename));
    break;
  default:
    dolfin_error("File.cpp",
                 "open file",
                 "Unknown file type (\"%d\") for file \"%s\"",
                 type, filename.c_str());
  }
}
//-----------------------------------------------------------------------------
File::File(std::ostream& outstream)
{
  file.reset(new XMLFile(outstream));
}
//-----------------------------------------------------------------------------
File::~File()
{
  // Do nothing
}
//-----------------------------------------------------------------------------
void File::operator<<(const std::pair<const Function*, double> u)
{
  u.first->update();
  file->write();
  *file << u;
}
//-----------------------------------------------------------------------------
bool File::exists(std::string filename)
{
  std::ifstream file(filename.c_str());
  if (!file.is_open())
    return false;
  else
  {
    file.close();
    return true;
  }
}
//-----------------------------------------------------------------------------
void File::create_parent_path(std::string filename)
{
  const boost::filesystem::path path(filename);

  if (path.has_parent_path() && !boost::filesystem::is_directory(path.parent_path()))
  {
    boost::filesystem::create_directories(path.parent_path());
    if (!boost::filesystem::is_directory(path.parent_path()))
    {
      dolfin_error("File.cpp",
                   "open file",
                   "Could not create directory \"%s\"",
                   path.parent_path().string().c_str());
    }
  }
}
//-----------------------------------------------------------------------------<|MERGE_RESOLUTION|>--- conflicted
+++ resolved
@@ -21,11 +21,7 @@
 // Modified by Ola Skavhaug 2009.
 //
 // First added:  2002-11-12
-<<<<<<< HEAD
-// Last changed: 2013-02-27
-=======
 // Last changed: 2013-03-04
->>>>>>> f1df959a
 
 #include <fstream>
 #include <string>
