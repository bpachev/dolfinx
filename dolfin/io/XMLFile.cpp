--- conflicted
+++ resolved
@@ -208,11 +208,7 @@
   parseFile();
 }
 //-----------------------------------------------------------------------------
-<<<<<<< HEAD
-void XMLFile::operator<<(const GenericVector& x)
-=======
 void XMLFile::operator<< (const GenericVector& x)
->>>>>>> c2cea345
 {
   // Open file
   FILE* fp = openFile();
@@ -240,11 +236,7 @@
   message(1, "Saved vector  to file %s in DOLFIN XML format.", filename.c_str());
 }
 //-----------------------------------------------------------------------------
-<<<<<<< HEAD
-void XMLFile::operator<<(const GenericMatrix& A)
-=======
 void XMLFile::operator<< (const GenericMatrix& A)
->>>>>>> c2cea345
 {
   // Open file
   FILE *fp = openFile();
@@ -277,11 +269,7 @@
   message(1, "Saved matrix file %s in DOLFIN XML format.", filename.c_str());
 }
 //-----------------------------------------------------------------------------
-<<<<<<< HEAD
-void XMLFile::operator<<(const Mesh& mesh)
-=======
 void XMLFile::operator<< (const Mesh& mesh)
->>>>>>> c2cea345
 {
   // Open file
   FILE *fp = openFile();
@@ -451,11 +439,7 @@
   message(1, "Saved mesh function to file %s in DOLFIN XML format.", filename.c_str());
 }
 //-----------------------------------------------------------------------------
-<<<<<<< HEAD
-void XMLFile::operator<<(const Function& f)
-=======
 void XMLFile::operator<< (const Function& v)
->>>>>>> c2cea345
 {
   // FIXME: We might want to interpolate user-defined functions here
   // FIXME: in order to get the vector of dofs. We might also want to
@@ -493,11 +477,7 @@
   message(1, "Saved function to file %s in DOLFIN XML format.", filename.c_str());
 }
 //-----------------------------------------------------------------------------
-<<<<<<< HEAD
-void XMLFile::operator<<(const ParameterList& parameters)
-=======
 void XMLFile::operator<< (const ParameterList& parameters)
->>>>>>> c2cea345
 {
   // Open file
   FILE *fp = openFile();
@@ -544,11 +524,7 @@
   message(1, "Saved parameters to file %s in DOLFIN XML format.", filename.c_str());
 }
 //-----------------------------------------------------------------------------
-<<<<<<< HEAD
-void XMLFile::operator<<(const Graph& graph)
-=======
 void XMLFile::operator<< (const Graph& graph)
->>>>>>> c2cea345
 {
   // Open file
   FILE *fp = openFile();
