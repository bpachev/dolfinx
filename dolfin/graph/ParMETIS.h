--- conflicted
+++ resolved
@@ -55,31 +55,18 @@
     /// "adaptive_repartition" or "refine".
     static void compute_partition(const MPI_Comm mpi_comm,
             std::vector<int>& cell_partition,
-<<<<<<< HEAD
-            std::map<std::size_t, dolfin::Set<unsigned int> >& ghost_procs,
-            const LocalMeshData& mesh_data,
-            std::string mode="partition");
-=======
             std::map<std::int64_t, dolfin::Set<int>>& ghost_procs,
-            const boost::multi_array<std::size_t, 2>& cell_vertices,
+            const boost::multi_array<std::int64_t, 2>& cell_vertices,
             const int num_vertices_per_cell,
             const std::string mode="partition");
->>>>>>> ed0b7df5
 
   private:
 
 #ifdef HAS_PARMETIS
     // Standard ParMETIS partition
-<<<<<<< HEAD
-    static void partition(MPI_Comm mpi_comm,
-       std::vector<int>& cell_partition,
-       std::map<std::size_t, dolfin::Set<unsigned int> >& ghost_procs,
-       ParMETISDualGraph& g);
-=======
     static void partition(MPI_Comm mpi_comm, std::vector<int>& cell_partition,
                           std::map<std::int64_t, dolfin::Set<int>>& ghost_procs,
                           ParMETISDualGraph& g);
->>>>>>> ed0b7df5
 
     // ParMETIS adaptive repartition
     static void adaptive_repartition(MPI_Comm mpi_comm,
@@ -87,12 +74,8 @@
                                      ParMETISDualGraph& g);
 
     // ParMETIS refine repartition
-<<<<<<< HEAD
-    static void refine(MPI_Comm mpi_comm,
-                       std::vector<int>& cell_partition,
-=======
+
     static void refine(MPI_Comm mpi_comm, std::vector<int>& cell_partition,
->>>>>>> ed0b7df5
                        ParMETISDualGraph& g);
 #endif
 
