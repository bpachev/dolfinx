// Copyright (C) 2013 Johan Hake
//
// This file is part of DOLFIN.
//
// DOLFIN is free software: you can redistribute it and/or modify
// it under the terms of the GNU Lesser General Public License as published by
// the Free Software Foundation, either version 3 of the License, or
// (at your option) any later version.
//
// DOLFIN is distributed in the hope that it will be useful,
// but WITHOUT ANY WARRANTY; without even the implied warranty of
// MERCHANTABILITY or FITNESS FOR A PARTICULAR PURPOSE. See the
// GNU Lesser General Public License for more details.
//
// You should have received a copy of the GNU Lesser General Public License
// along with DOLFIN. If not, see <http://www.gnu.org/licenses/>.
//
// First added:  2013-02-15
// Last changed: 2013-05-24

#include <sstream>
#include <boost/shared_ptr.hpp>
#include <dolfin/log/log.h>

#include "MultiStageScheme.h"

using namespace dolfin;

//-----------------------------------------------------------------------------
MultiStageScheme::MultiStageScheme(
<<<<<<< HEAD
    std::vector<std::vector<boost::shared_ptr<const Form> > > stage_forms, 
    boost::shared_ptr<const Form> last_stage, 
    std::vector<boost::shared_ptr<Function> > stage_solutions,
    boost::shared_ptr<Function> u, 
    boost::shared_ptr<Constant> t, 
    boost::shared_ptr<Constant> dt,
    std::vector<double> dt_stage_offset, 
    unsigned int order,
    const std::string name,
    const std::string human_form) : 
  Variable(name, ""), _stage_forms(stage_forms), _last_stage(last_stage), 
  _stage_solutions(stage_solutions), _u(u), _t(t), _dt(dt), 
  _dt_stage_offset(dt_stage_offset), _order(order), _implicit(false), 
=======
  std::vector<std::vector<boost::shared_ptr<const Form> > > stage_forms,
  const FunctionAXPY& last_stage,
  std::vector<boost::shared_ptr<Function> > stage_solutions,
  boost::shared_ptr<Function> u,
  boost::shared_ptr<Constant> t,
  boost::shared_ptr<Constant> dt,
  std::vector<double> dt_stage_offset,
  unsigned int order,
  const std::string name,
  const std::string human_form)
  :  Variable(name, ""), _stage_forms(stage_forms), _last_stage(last_stage),
     _stage_solutions(stage_solutions), _u(u), _t(t), _dt(dt),
  _dt_stage_offset(dt_stage_offset), _order(order), _implicit(false),
>>>>>>> 20613203
  _human_form(human_form)
{
  _check_arguments();
}
//-----------------------------------------------------------------------------
MultiStageScheme::MultiStageScheme(
<<<<<<< HEAD
    std::vector<std::vector<boost::shared_ptr<const Form> > > stage_forms, 
    boost::shared_ptr<const Form> last_stage, 
    std::vector<boost::shared_ptr<Function> > stage_solutions,
    boost::shared_ptr<Function> u, 
    boost::shared_ptr<Constant> t, 
    boost::shared_ptr<Constant> dt,
    std::vector<double> dt_stage_offset, 
    unsigned int order,
    const std::string name,
    const std::string human_form,
    std::vector<const DirichletBC* > bcs) :
  Variable(name, ""), _stage_forms(stage_forms), _last_stage(last_stage), 
  _stage_solutions(stage_solutions), _u(u), _t(t), _dt(dt), 
  _dt_stage_offset(dt_stage_offset), _order(order), _implicit(false), 
  _human_form(human_form), 
=======
  std::vector<std::vector<boost::shared_ptr<const Form> > > stage_forms,
  const FunctionAXPY& last_stage,
  std::vector<boost::shared_ptr<Function> > stage_solutions,
  boost::shared_ptr<Function> u,
  boost::shared_ptr<Constant> t,
  boost::shared_ptr<Constant> dt,
  std::vector<double> dt_stage_offset,
  unsigned int order,
  const std::string name,
  const std::string human_form,
  std::vector<const DirichletBC* > bcs)
  : Variable(name, ""), _stage_forms(stage_forms), _last_stage(last_stage),
  _stage_solutions(stage_solutions), _u(u), _t(t), _dt(dt),
  _dt_stage_offset(dt_stage_offset), _order(order), _implicit(false),
  _human_form(human_form),
>>>>>>> 20613203
  _bcs(bcs)
{
  _check_arguments();
}
//-----------------------------------------------------------------------------
std::vector<std::vector<boost::shared_ptr<const Form> > >&
MultiStageScheme::stage_forms()
{
  return _stage_forms;
}
//-----------------------------------------------------------------------------
boost::shared_ptr<const Form> MultiStageScheme::last_stage()
{
  return _last_stage;
}
//-----------------------------------------------------------------------------
std::vector<boost::shared_ptr<Function> >& MultiStageScheme::stage_solutions()
{
  return _stage_solutions;
}
//-----------------------------------------------------------------------------
boost::shared_ptr<Function> MultiStageScheme::solution()
{
  return _u;
}
//-----------------------------------------------------------------------------
boost::shared_ptr<const Function> MultiStageScheme::solution() const
{
  return _u;
}
//-----------------------------------------------------------------------------
boost::shared_ptr<Constant> MultiStageScheme::t()
{
  return _t;
}
//-----------------------------------------------------------------------------
boost::shared_ptr<Constant> MultiStageScheme::dt()
{
  return _dt;
}
//-----------------------------------------------------------------------------
const std::vector<double>& MultiStageScheme::dt_stage_offset() const
{
  return _dt_stage_offset;
}
//-----------------------------------------------------------------------------
unsigned int MultiStageScheme::order() const
{
  return _order;
}
//-----------------------------------------------------------------------------
std::vector<const DirichletBC* > MultiStageScheme::bcs() const
{
  return _bcs;
}
//-----------------------------------------------------------------------------
bool MultiStageScheme::implicit(unsigned int stage) const
{
  dolfin_assert(stage < _stage_forms.size());
  return _stage_forms[stage].size() == 2;
}
//-----------------------------------------------------------------------------
bool MultiStageScheme::implicit() const
{
  return _implicit;
}
//-----------------------------------------------------------------------------
std::string MultiStageScheme::str(bool verbose) const
{
  if (!verbose)
    return name();

  std::stringstream s;
  s << name() << std::endl << _human_form;
  return s.str();
}
//-----------------------------------------------------------------------------
void MultiStageScheme::_check_arguments()
{
  // Check number of stage sollutions is same as number of stage forms
  if (_stage_solutions.size()!=_stage_forms.size())
  {
    dolfin_error("MultiStageScheme.cpp",
		 "construct MultiStageScheme",
		 "Expecting the number of stage solutions to be the sames as "\
		 "number of stage forms");
  }

  // Check that the number of coefficients in last form is the same as 
  // number of stages 
  /*
    if (_last_stage->num_coefficients() != _stage_forms.size())
    dolfin_error("MultiStageScheme.cpp",
  		 "construct MultiStageScheme",
  		 "Expecting the number of stage solutions to be the sames as " \
  		 "number of coefficients in the last form");
  */
  
  // Check solution is in the same space as the last stage solution
  if (!_u->in(*_stage_solutions[_stage_solutions.size()-1]->function_space()))
  {
    dolfin_error("MultiStageScheme.cpp",
		 "construct MultiStageScheme",
		 "Expecting all solutions to be in the same FunctionSpace");
  }

  // Check number of passed stage forms
  for (unsigned int i=0; i < _stage_forms.size();i++)
  {
    // Check solution is in the same space as the stage solution
    if (!_u->in(*_stage_solutions[i]->function_space()))
    {
      dolfin_error("MultiStageScheme.cpp",
		   "construct MultiStageScheme",
		   "Expecting all solutions to be in the same FunctionSpace");
    }

    // Check we have correct number of forms
    if (_stage_forms[i].size()==0 || _stage_forms[i].size()>2)
    {
      dolfin_error("MultiStageScheme.cpp",
		   "construct MultiStageScheme",
		   "Expecting stage_forms to only include vectors of size 1 or 2");
    }

    // Check if Scheme is implicit
    if (_stage_forms[i].size()==2)
    {
      _implicit = true;

      // First form should be the linear (in testfunction) form
      if (_stage_forms[i][0]->rank() != 1)
      {
	dolfin_error("MultiStageScheme.cpp",
		     "construct MultiStageScheme",
		     "Expecting the right-hand side of stage form %d to be a "\
		     "linear form (not rank %d)", i, _stage_forms[i][0]->rank());
      }

      // Second form should be the bilinear form
      if (_stage_forms[i][1]->rank() != 2)
      {
	dolfin_error("MultiStageScheme.cpp",
		     "construct MultiStageScheme",
		     "Expecting the left-hand side of stage form %d to be a "\
		     "linear form (not rank %d)", i, _stage_forms[i][1]->rank());
      }

      // Check that function space of solution variable matches trial space
      if (!_stage_solutions[i]->in(*_stage_forms[i][1]->function_space(1)))
      {
	dolfin_error("MultiStageScheme.cpp",
		     "construct MultiStageScheme",
		     "Expecting the stage solution %d to be a member of the "
		     "trial space of stage form %d", i, i);
      }
    }
    else
    {
      // Check explicit stage form
      if (_stage_forms[i][0]->rank() != 1)
      {
	dolfin_error("MultiStageScheme.cpp",
		     "construct MultiStageScheme",
		     "Expecting stage form %d to be a linear form (not "\
		     "rank %d)", i, _stage_forms[i][0]->rank());
      }

      // Check that function space of solution variable matches trial space
      if (!_stage_solutions[i]->in(*_stage_forms[i][0]->function_space(0)))
      {
	dolfin_error("MultiStageScheme.cpp",
		     "construct MultiStageScheme",
		     "Expecting the stage solution %d to be a member of the "
		     "test space of stage form %d", i, i);
      }
    }
  }
}
//-----------------------------------------------------------------------------<|MERGE_RESOLUTION|>--- conflicted
+++ resolved
@@ -16,7 +16,7 @@
 // along with DOLFIN. If not, see <http://www.gnu.org/licenses/>.
 //
 // First added:  2013-02-15
-// Last changed: 2013-05-24
+// Last changed: 2014-01-30
 
 #include <sstream>
 #include <boost/shared_ptr.hpp>
@@ -28,7 +28,6 @@
 
 //-----------------------------------------------------------------------------
 MultiStageScheme::MultiStageScheme(
-<<<<<<< HEAD
     std::vector<std::vector<boost::shared_ptr<const Form> > > stage_forms, 
     boost::shared_ptr<const Form> last_stage, 
     std::vector<boost::shared_ptr<Function> > stage_solutions,
@@ -42,28 +41,12 @@
   Variable(name, ""), _stage_forms(stage_forms), _last_stage(last_stage), 
   _stage_solutions(stage_solutions), _u(u), _t(t), _dt(dt), 
   _dt_stage_offset(dt_stage_offset), _order(order), _implicit(false), 
-=======
-  std::vector<std::vector<boost::shared_ptr<const Form> > > stage_forms,
-  const FunctionAXPY& last_stage,
-  std::vector<boost::shared_ptr<Function> > stage_solutions,
-  boost::shared_ptr<Function> u,
-  boost::shared_ptr<Constant> t,
-  boost::shared_ptr<Constant> dt,
-  std::vector<double> dt_stage_offset,
-  unsigned int order,
-  const std::string name,
-  const std::string human_form)
-  :  Variable(name, ""), _stage_forms(stage_forms), _last_stage(last_stage),
-     _stage_solutions(stage_solutions), _u(u), _t(t), _dt(dt),
-  _dt_stage_offset(dt_stage_offset), _order(order), _implicit(false),
->>>>>>> 20613203
   _human_form(human_form)
 {
   _check_arguments();
 }
 //-----------------------------------------------------------------------------
 MultiStageScheme::MultiStageScheme(
-<<<<<<< HEAD
     std::vector<std::vector<boost::shared_ptr<const Form> > > stage_forms, 
     boost::shared_ptr<const Form> last_stage, 
     std::vector<boost::shared_ptr<Function> > stage_solutions,
@@ -79,23 +62,6 @@
   _stage_solutions(stage_solutions), _u(u), _t(t), _dt(dt), 
   _dt_stage_offset(dt_stage_offset), _order(order), _implicit(false), 
   _human_form(human_form), 
-=======
-  std::vector<std::vector<boost::shared_ptr<const Form> > > stage_forms,
-  const FunctionAXPY& last_stage,
-  std::vector<boost::shared_ptr<Function> > stage_solutions,
-  boost::shared_ptr<Function> u,
-  boost::shared_ptr<Constant> t,
-  boost::shared_ptr<Constant> dt,
-  std::vector<double> dt_stage_offset,
-  unsigned int order,
-  const std::string name,
-  const std::string human_form,
-  std::vector<const DirichletBC* > bcs)
-  : Variable(name, ""), _stage_forms(stage_forms), _last_stage(last_stage),
-  _stage_solutions(stage_solutions), _u(u), _t(t), _dt(dt),
-  _dt_stage_offset(dt_stage_offset), _order(order), _implicit(false),
-  _human_form(human_form),
->>>>>>> 20613203
   _bcs(bcs)
 {
   _check_arguments();
