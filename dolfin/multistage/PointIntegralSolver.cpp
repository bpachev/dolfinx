--- conflicted
+++ resolved
@@ -16,19 +16,11 @@
 // along with DOLFIN. If not, see <http://www.gnu.org/licenses/>.
 //
 // First added:  2013-02-15
-<<<<<<< HEAD
 // Last changed: 2014-03-05
 
 #include <cmath>
 #include <algorithm> 
-#include <boost/make_shared.hpp>
-=======
-// Last changed: 2014-02-10
-
-#include <cmath>
 #include <memory>
-#include <Eigen/Dense>
->>>>>>> ed6f4c5a
 
 #include <dolfin/log/log.h>
 #include <dolfin/common/Timer.h>
@@ -51,8 +43,7 @@
 using namespace dolfin;
 
 //-----------------------------------------------------------------------------
-<<<<<<< HEAD
-PointIntegralSolver::PointIntegralSolver(boost::shared_ptr<MultiStageScheme> scheme) : 
+PointIntegralSolver::PointIntegralSolver(std::shared_ptr<MultiStageScheme> scheme) : 
   Variable("PointIntegralSolver", "unnamed"), _scheme(scheme), 
   _mesh(_scheme->stage_forms()[0][0]->mesh()),
   _dofmap(*_scheme->stage_forms()[0][0]->function_space(0)->dofmap()), 
@@ -63,12 +54,6 @@
   _u0(_system_size), _F(_system_size), _y(_system_size), _dx(_system_size), 
   _ufcs(), _coefficient_index(), _recompute_jacobian(), 
   _jacobians(), _eta(1.0), _num_jacobian_computations(0)
-=======
-PointIntegralSolver::PointIntegralSolver(std::shared_ptr<MultiStageScheme> scheme) :
-  Variable("PointIntegralSolver", "unamed"),
-  _scheme(scheme), _vertex_map(), _ufcs(), _coefficient_index(),
-  _retabulate_J(true)
->>>>>>> ed6f4c5a
 {
   Timer construct_pis("Construct PointIntegralSolver");
 
@@ -130,50 +115,6 @@
 
   // Time at start of timestep
   const double t0 = *_scheme->t();
-
-<<<<<<< HEAD
-  // Update ghost values
-  _update_ghost_values();
-=======
-  // Extract mesh
-  const Mesh& mesh = _scheme->stage_forms()[0][0]->mesh();
-
-  // Collect ref to dof map only need one as we require same trial and
-  // test space for all forms
-  const GenericDofMap& dofmap
-    = *_scheme->stage_forms()[0][0]->function_space(0)->dofmap();
-
-  // Get size of system (num dofs per vertex)
-  const unsigned int N = dofmap.num_entity_dofs(0);
-  const unsigned int dof_offset = mesh.type().num_entities(0);
-  const unsigned int num_stages = _scheme->stage_forms().size();
-
-  // Local solution vector at start of time step
-
-  Eigen::VectorXd u0(N);
-
-  // Local stage solutions
-  std::vector<Eigen::VectorXd >
-    local_stage_solutions(_scheme->stage_solutions().size());
-  for (unsigned int stage = 0; stage < num_stages; stage++)
-    local_stage_solutions[stage].resize(N);
-
-  // Update off-process coefficients
-  for (unsigned int i = 0; i < num_stages; i++)
-  {
-    for (unsigned int j = 0; j < _scheme->stage_forms()[i].size(); j++)
-    {
-      const std::vector<std::shared_ptr<const GenericFunction> >
-	coefficients = _scheme->stage_forms()[i][j]->coefficients();
-
-      for (unsigned int k = 0; k < coefficients.size(); ++k)
-	coefficients[k]->update();
-    }
-  }
-
-  // Local to local dofs to be used in tabulate entity dofs
-  std::vector<std::size_t> local_to_local_dofs(N);
->>>>>>> ed6f4c5a
 
   // Get ownership range
   const dolfin::la_index n0 = _dofmap.ownership_range().first;
@@ -489,24 +430,6 @@
 
   l2_norm = std::sqrt(l2_norm);
   return l2_norm;
-}
-//-----------------------------------------------------------------------------
-void PointIntegralSolver::_update_ghost_values()
-{
-  // Update off-process coefficients
-  for (unsigned int i=0; i < _num_stages; i++)
-  {
-    for (unsigned int j=0; j < _scheme->stage_forms()[i].size(); j++)
-    {
-      const std::vector<boost::shared_ptr<const GenericFunction> >
-	coefficients = _scheme->stage_forms()[i][j]->coefficients();
-      
-      for (unsigned int k = 0; k < coefficients.size(); ++k)
-      {
-	coefficients[k]->update();
-      }
-    }
-  }
 }
 //-----------------------------------------------------------------------------
 void PointIntegralSolver::_check_forms()
@@ -573,7 +496,7 @@
   }
 
   // Create last stage UFC form
-  _last_stage_ufc = boost::make_shared<UFC>(*_scheme->last_stage());
+  _last_stage_ufc = std::make_shared<UFC>(*_scheme->last_stage());
 
   // Iterate over stages and collect information
   for (unsigned int stage = 0; stage < stage_forms.size(); stage++)
