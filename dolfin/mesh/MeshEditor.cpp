--- conflicted
+++ resolved
@@ -472,13 +472,8 @@
   assert(num_facets > 0);
 
   // Create mesh function "exterior_facet_domains"
-<<<<<<< HEAD
-  MeshFunction<uint>* exterior_facet_domains =
-    mesh->data().create_mesh_function("exterior_facet_domains", D - 1);
-=======
   boost::shared_ptr<MeshFunction<unsigned int> > exterior_facet_domains
-    = mesh->data().create_mesh_function("exterior facet domains", D - 1);
->>>>>>> 0ba489b2
+    = mesh->data().create_mesh_function("exterior_facet_domains", D - 1);
 
   // Initialize meshfunction to zero
   (*exterior_facet_domains) = 0;
