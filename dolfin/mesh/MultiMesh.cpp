--- conflicted
+++ resolved
@@ -18,11 +18,7 @@
 // Modified by August Johansson 2014
 //
 // First added:  2013-08-05
-<<<<<<< HEAD
-// Last changed: 2014-04-07
-=======
 // Last changed: 2014-04-03
->>>>>>> a67935ca
 
 #include <dolfin/log/log.h>
 #include <dolfin/common/NoDeleter.h>
@@ -32,8 +28,6 @@
 #include <dolfin/geometry/SimplexQuadrature.h>
 #include "MultiMesh.h"
 
-#include "plotstuff.h"
-
 using namespace dolfin;
 
 //-----------------------------------------------------------------------------
@@ -96,18 +90,17 @@
   return _quadrature_rules_cut_cells[part];
 }
 //-----------------------------------------------------------------------------
-<<<<<<< HEAD
 std::pair<std::vector<double>, std::vector<double> >
 MultiMesh::quadrature_rule_cut_cell(std::size_t part,
                                     unsigned int cell_index) const
 {
   auto q = quadrature_rule_cut_cells(part);
   return q[cell_index];
-=======
+}
+//-----------------------------------------------------------------------------
 const std::map<unsigned int,
                std::pair<std::vector<double>, std::vector<double> > > &
 MultiMesh::quadrature_rule_cut_cells_overlap(std::size_t part) const
-
 {
   dolfin_assert(part < num_parts());
   return _quadrature_rules_cut_cells_overlap[part];
@@ -116,11 +109,9 @@
 const std::map<unsigned int,
                std::pair<std::vector<double>, std::vector<double> > > &
 MultiMesh::quadrature_rule_cut_cells_interface(std::size_t part) const
-
 {
   dolfin_assert(part < num_parts());
   return _quadrature_rules_cut_cells_interface[part];
->>>>>>> a67935ca
 }
 //-----------------------------------------------------------------------------
 void MultiMesh::add(std::shared_ptr<const Mesh> mesh)
@@ -486,13 +477,6 @@
         // Must have the same topology at the moment (FIXME)
         dolfin_assert(cutting_cell.mesh().topology().dim() == tdim);
 
-<<<<<<< HEAD
-        // Subtract quadrature rule for intersection
-        _add_quadrature_rule(quadrature_rule,
-                             cut_cell, cutting_cell,
-                             tdim, gdim, order, -1);
-=======
->>>>>>> a67935ca
 
         std::vector<double> local_interface_triangulation;
 
@@ -676,7 +660,6 @@
       // Store quadrature rule for cut cell
       _quadrature_rules_cut_cells[cut_part][cut_cell_index] = qr;
     }
-
   }
 
   end();
@@ -795,24 +778,12 @@
     // Compute quadrature rule for simplex
     const auto qr = SimplexQuadrature::compute_quadrature_rule(x, tdim, gdim, order);
 
-<<<<<<< HEAD
-    // Subtract quadrature rule for intersection from quadrature
-    // rule for the cut cell itself
-    dolfin_assert(q.first.size() == gdim*q.second.size());
-    const std::size_t num_points = q.second.size();
-    for (std::size_t i = 0; i < num_points; i++)
-    {
-      quadrature_rule.second.push_back(factor*q.second[i]);
-      for (std::size_t j = 0; j < gdim; j++)
-        quadrature_rule.first.push_back(q.first[i*gdim + j]);
-=======
     const std::size_t num_points = qr.first.size();
     for (std::size_t i = 0; i < num_points; i++)
     {
       quadrature_rule.first.push_back(factor*qr.first[i]);
       for (std::size_t j = 0; j < gdim; j++)
         quadrature_rule.second.push_back(qr.second[i*gdim + j]);
->>>>>>> a67935ca
     }
   }
 }
