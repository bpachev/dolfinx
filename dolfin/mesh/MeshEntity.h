// Copyright (C) 2006-2009 Anders Logg.
// Licensed under the GNU LGPL Version 2.1.
//
// Modified by Andre Massing, 2009.
//
// First added:  2006-05-11
<<<<<<< HEAD
// Last changed: 2010-02-11
=======
// Last changed: 2010-02-03
>>>>>>> 54b7ec4b

#ifndef __MESH_ENTITY_H
#define __MESH_ENTITY_H

#include <iostream>

#ifdef HAS_CGAL
#include <CGAL/Bbox_3.h>
#endif

#include <dolfin/common/types.h>
#include <dolfin/log/dolfin_log.h>
#include "Point.h"
#include "Mesh.h"

namespace dolfin
{


  /// A MeshEntity represents a mesh entity associated with
  /// a specific topological dimension of some mesh.
  class MeshEntity
  {
  public:

    /// Default Constructor
    MeshEntity() :_mesh(0), _dim(0), _index(0) {}

    /// Constructor
    MeshEntity(const Mesh& mesh, uint dim, uint index);

    /// Destructor
    virtual ~MeshEntity();

    ///Comparision Operator
    bool operator==(const MeshEntity& another) const
    { return (_mesh == another._mesh && _dim == another._dim && _index == another._index); }

    bool operator!=(const MeshEntity& another) const
    { return !operator==(another); }

    /// Return mesh associated with mesh entity
    const Mesh& mesh() const
    { return *_mesh; }

    /// Return topological dimension
    uint dim() const
    { return _dim; }

    /// Return index of mesh entity
    uint index() const
    { return _index; }

    /// Return number of incident mesh entities of given topological dimension
    uint num_entities(uint dim) const
    { return _mesh->topology()(_dim, dim).size(_index); }

    /// Return array of indices for incident mesh entitites of given topological dimension
    const uint* entities(uint dim) const
    { return _mesh->topology()(_dim, dim)(_index); }

    /// Check if given entity is indicent
    bool incident(const MeshEntity& entity) const;

    /// Compute local index of given incident entity (error if not found)
    uint index(const MeshEntity& entity) const;

    /// Compute midpoint of cell
    Point midpoint() const;

#ifdef HAS_CGAL
    ///Returns a 3D bounding box of the mesh entity. For lower dimension it may be a degenerated box.
    template <typename K> CGAL::Bbox_3 bbox() const;
#endif

    // Note: Not a subclass of Variable for efficiency!
    /// Return informal string representation (pretty-print)
    std::string str(bool verbose) const;

  protected:

    // Friends
    friend class MeshEntityIterator;

    //The mesh
    Mesh const * _mesh;

    // Topological dimension
    uint _dim;

    // Index of entity within topological dimension
    uint _index;

  };

}

#endif<|MERGE_RESOLUTION|>--- conflicted
+++ resolved
@@ -4,11 +4,7 @@
 // Modified by Andre Massing, 2009.
 //
 // First added:  2006-05-11
-<<<<<<< HEAD
 // Last changed: 2010-02-11
-=======
-// Last changed: 2010-02-03
->>>>>>> 54b7ec4b
 
 #ifndef __MESH_ENTITY_H
 #define __MESH_ENTITY_H
@@ -93,7 +89,7 @@
     // Friends
     friend class MeshEntityIterator;
 
-    //The mesh
+    // The mesh
     Mesh const * _mesh;
 
     // Topological dimension
