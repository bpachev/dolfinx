--- conflicted
+++ resolved
@@ -21,11 +21,7 @@
 // Modified by Jan Blechta 2013
 //
 // First added:  2006-06-01
-<<<<<<< HEAD
 // Last changed: 2014-02-16
-=======
-// Last changed: 2014-02-07
->>>>>>> 99a58434
 
 #ifndef __CELL_H
 #define __CELL_H
@@ -321,21 +317,6 @@
     std::vector<double>
     triangulate_intersection(const MeshEntity& entity) const
     { return IntersectionTriangulation::triangulate_intersection(*this, entity); }
-
-    /// Compute triangulation of intersection with given cell
-    ///
-    /// *Arguments*
-    ///     cell (_Cell_)
-    ///         The cell with which to intersect.
-    ///
-    /// *Returns*
-    ///     std::vector<double>
-    ///         A flattened array of simplices of dimension
-    ///         num_simplices x num_vertices x gdim =
-    ///         num_simplices x (tdim + 1) x gdim
-    std::vector<double>
-    triangulate_intersection(const Cell& cell) const
-    { return _mesh->type().triangulate_intersection(*this, cell); }
 
     // FIXME: This function is part of a UFC transition
     /// Get cell vertex coordinates
