--- conflicted
+++ resolved
@@ -213,17 +213,10 @@
   if (d0 == d1)
   {
     std::vector<std::vector<std::size_t>>
-<<<<<<< HEAD
-      connectivity00(topology.size(d0), std::vector<std::size_t>(1));
-    for (MeshEntityIterator v(mesh, d0, "all"); !v.end(); ++v)
-      connectivity00[v->index()][0] = v->index();
-    topology(d0, d0).set(connectivity00);
-=======
       connectivity_dd(topology.size(d0), std::vector<std::size_t>(1));
     for (MeshEntityIterator e(mesh, d0, "all"); !e.end(); ++e)
       connectivity_dd[e->index()][0] = e->index();
     topology(d0, d0).set(connectivity_dd);
->>>>>>> f09a33ba
   }
   else if (d0 < d1)
   {
