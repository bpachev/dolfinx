/* -*- C -*- */
// Copyright (C) 2007-2012 Johan Hake
//
// This file is part of DOLFIN.
//
// DOLFIN is free software: you can redistribute it and/or modify
// it under the terms of the GNU Lesser General Public License as published by
// the Free Software Foundation, either version 3 of the License, or
// (at your option) any later version.
//
// DOLFIN is distributed in the hope that it will be useful,
// but WITHOUT ANY WARRANTY; without even the implied warranty of
// MERCHANTABILITY or FITNESS FOR A PARTICULAR PURPOSE. See the
// GNU Lesser General Public License for more details.
//
// You should have received a copy of the GNU Lesser General Public License
// along with DOLFIN. If not, see <http://www.gnu.org/licenses/>.
//
// Modified by Anders logg, 2009.
// Modified by Garth N. Wells, 2009-2012.
// Modified by Fredrik Valdmanis, 2012.
// Modified by Patrick E. Farrell, 2012.
// Modified by Benjamin Kehlet, 2012
//
// First added:  2007-11-25
<<<<<<< HEAD
// Last changed: 2013-10-15
=======
// Last changed: 2013-10-22
>>>>>>> 46d3942a

//=============================================================================
// SWIG directives for the shared_ptr stored classes in PyDOLFIN
//
// Objects of these classes can then be passed to c++ functions
// demanding a boost::shared_ptr<type>
//=============================================================================

//-----------------------------------------------------------------------------
// Include macros for shared_ptr support
//-----------------------------------------------------------------------------
%include <boost_shared_ptr.i>

//-----------------------------------------------------------------------------
// define to make SWIG_SHARED_PTR_QNAMESPACE available in inlined C++ code
//-----------------------------------------------------------------------------
%{
#define SWIG_SHARED_PTR_QNAMESPACE boost
%}

//-----------------------------------------------------------------------------
// Make DOLFIN aware of the types defined in UFC
//-----------------------------------------------------------------------------
%shared_ptr(ufc::cell_integral)
%shared_ptr(ufc::dofmap)
%shared_ptr(ufc::finite_element)
%shared_ptr(ufc::function)
%shared_ptr(ufc::form)
%shared_ptr(ufc::exterior_facet_integral)
%shared_ptr(ufc::interior_facet_integral)
%import(module="ufc") "ufc.h"

//-----------------------------------------------------------------------------
// Declare shared_ptr stored types in PyDOLFIN
//-----------------------------------------------------------------------------

// adaptivity
%shared_ptr(dolfin::AdaptiveLinearVariationalSolver)
%shared_ptr(dolfin::AdaptiveNonlinearVariationalSolver)
%shared_ptr(dolfin::ErrorControl)
%shared_ptr(dolfin::Hierarchical<dolfin::ErrorControl>)
%shared_ptr(dolfin::GenericAdaptiveVariationalSolver)
%shared_ptr(dolfin::GoalFunctional)
%shared_ptr(dolfin::SpecialFacetFunction)
%shared_ptr(dolfin::TimeSeries)
%shared_ptr(dolfin::TimeSeriesHDF5)

// ale
%shared_ptr(dolfin::MeshDisplacement)

// common
%shared_ptr(dolfin::Variable)

// fem
%shared_ptr(dolfin::Hierarchical<dolfin::Form>)
%shared_ptr(dolfin::GenericDofMap)
%shared_ptr(dolfin::DofMap)
%shared_ptr(dolfin::CCFEMDofMap)
%shared_ptr(dolfin::Form)
%shared_ptr(dolfin::FiniteElement)
%shared_ptr(dolfin::BasisFunction)
%shared_ptr(dolfin::MultiStageScheme)

%shared_ptr(dolfin::Hierarchical<dolfin::LinearVariationalProblem>)
%shared_ptr(dolfin::Hierarchical<dolfin::NonlinearVariationalProblem>)
%shared_ptr(dolfin::LinearVariationalProblem)
%shared_ptr(dolfin::NonlinearVariationalProblem)
%shared_ptr(dolfin::LinearVariationalSolver)
%shared_ptr(dolfin::NonlinearVariationalSolver)
%shared_ptr(dolfin::VariationalProblem)
%shared_ptr(dolfin::PointIntegralSolver)

%shared_ptr(dolfin::Hierarchical<dolfin::DirichletBC>)
%shared_ptr(dolfin::DirichletBC)

// function
%shared_ptr(dolfin::Hierarchical<dolfin::FunctionSpace>)
%shared_ptr(dolfin::FunctionSpace)
%shared_ptr(dolfin::SubSpace)

%shared_ptr(dolfin::GenericFunction)
%shared_ptr(dolfin::Hierarchical<dolfin::Function>)
%shared_ptr(dolfin::Function)
%shared_ptr(dolfin::Expression)
%shared_ptr(dolfin::FacetArea)
%shared_ptr(dolfin::Constant)
%shared_ptr(dolfin::MeshCoordinates)

// geometry
%shared_ptr(dolfin::BoundingBoxTree)

// mesh
%shared_ptr(dolfin::Hierarchical<dolfin::Mesh>)
%shared_ptr(dolfin::Mesh)
%shared_ptr(dolfin::Restriction)
%shared_ptr(dolfin::BoundaryMesh)
%shared_ptr(dolfin::SubMesh)
%shared_ptr(dolfin::UnitTetrahedronMesh)
%shared_ptr(dolfin::UnitTetrahedron)
%shared_ptr(dolfin::UnitCubeMesh)
%shared_ptr(dolfin::UnitCube)
%shared_ptr(dolfin::UnitIntervalMesh)
%shared_ptr(dolfin::UnitInterval)
%shared_ptr(dolfin::IntervalMesh)
%shared_ptr(dolfin::Interval)
%shared_ptr(dolfin::UnitTriangleMesh)
%shared_ptr(dolfin::UnitTriangle)
%shared_ptr(dolfin::UnitSquareMesh)
%shared_ptr(dolfin::UnitSquare)
%shared_ptr(dolfin::UnitCircleMesh)
%shared_ptr(dolfin::UnitCircle)
%shared_ptr(dolfin::BoxMesh)
%shared_ptr(dolfin::Box)
%shared_ptr(dolfin::RectangleMesh)
%shared_ptr(dolfin::Rectangle)

 //csg
%shared_ptr(dolfin::CSGGeometry)
%shared_ptr(dolfin::CSGOperator)
%shared_ptr(dolfin::CSGUnion)
%shared_ptr(dolfin::CSGDifference)
%shared_ptr(dolfin::CSGIntersection)
%shared_ptr(dolfin::CSGPrimitive)
%shared_ptr(dolfin::CSGPrimitive2D)
%shared_ptr(dolfin::CSGPrimitive3D)
%shared_ptr(dolfin::Circle)
%shared_ptr(dolfin::Ellipse)
%shared_ptr(dolfin::Polygon)
%shared_ptr(dolfin::Sphere)
%shared_ptr(dolfin::Cone)
%shared_ptr(dolfin::Cylinder)
%shared_ptr(dolfin::Tetrahedron)
%shared_ptr(dolfin::Surface3D)
%shared_ptr(dolfin::CSGCGALMeshGenerator2D)
%shared_ptr(dolfin::CSGCGALMeshGenerator3D)

%shared_ptr(dolfin::SubDomain)
%shared_ptr(dolfin::DomainBoundary)

// mesh
%shared_ptr(dolfin::LocalMeshData)
%shared_ptr(dolfin::MeshData)

// NOTE: Most of the MeshFunctions are declared shared pointers in
// NOTE: mesh/pre.i, mesh/post.i
%shared_ptr(dolfin::Hierarchical<dolfin::MeshFunction<std::size_t> >)
%shared_ptr(dolfin::MeshFunction<std::size_t>)

%shared_ptr(dolfin::CellFunction<std::size_t>)
%shared_ptr(dolfin::EdgeFunction<std::size_t>)
%shared_ptr(dolfin::FaceFunction<std::size_t>)
%shared_ptr(dolfin::FacetFunction<std::size_t>)
%shared_ptr(dolfin::VertexFunction<std::size_t>)

// parameters
%shared_ptr(dolfin::Parameters)
%shared_ptr(dolfin::GlobalParameters)

// la
%shared_ptr(dolfin::GenericLinearOperator)
%shared_ptr(dolfin::GenericMatrix)
%shared_ptr(dolfin::GenericPreconditioner)
%shared_ptr(dolfin::GenericTensor)
%shared_ptr(dolfin::GenericVector)
%shared_ptr(dolfin::LinearAlgebraObject)
%shared_ptr(dolfin::Scalar)

%shared_ptr(dolfin::Matrix)
%shared_ptr(dolfin::Vector)
%shared_ptr(dolfin::LinearOperator)

%shared_ptr(dolfin::STLMatrix)
%shared_ptr(dolfin::uBLASMatrix<boost::numeric::ublas::matrix<double> >)
%shared_ptr(dolfin::uBLASMatrix<boost::numeric::ublas::compressed_matrix<double,\
            boost::numeric::ublas::row_major> >)
%shared_ptr(dolfin::uBLASVector)

#ifdef HAS_PETSC
%shared_ptr(dolfin::PETScBaseMatrix)
%shared_ptr(dolfin::PETScLinearOperator)
%shared_ptr(dolfin::PETScKrylovSolver)
%shared_ptr(dolfin::PETScLUSolver)
%shared_ptr(dolfin::PETScMatrix)
%shared_ptr(dolfin::PETScObject)
%shared_ptr(dolfin::PETScPreconditioner)
%shared_ptr(dolfin::PETScVector)
%shared_ptr(dolfin::PETScUserPreconditioner)
#endif

#ifdef HAS_SLEPC
%shared_ptr(dolfin::SLEPcEigenSolver)
#endif

#ifdef HAS_TRILINOS
%shared_ptr(dolfin::EpetraKrylovSolver)
%shared_ptr(dolfin::EpetraLUSolver)
%shared_ptr(dolfin::EpetraMatrix)
%shared_ptr(dolfin::EpetraSparsityPattern)
%shared_ptr(dolfin::EpetraVector)
%shared_ptr(dolfin::TrilinosPreconditioner)
#endif

#ifdef HAS_PASTIX
%shared_ptr(dolfin::PaStiXLUSolver)
#endif

%shared_ptr(dolfin::UmfpackLUSolver)
%shared_ptr(dolfin::CholmodCholeskySolver)

%shared_ptr(dolfin::uBLASKrylovSolver)
%shared_ptr(dolfin::uBLASLinearOperator)

%shared_ptr(dolfin::LinearSolver)
%shared_ptr(dolfin::GenericLinearSolver)
%shared_ptr(dolfin::GenericLUSolver)
%shared_ptr(dolfin::KrylovSolver)
%shared_ptr(dolfin::LUSolver)

%shared_ptr(dolfin::GenericSparsityPattern)
%shared_ptr(dolfin::SparsityPattern)

// log
%shared_ptr(dolfin::Table)

// io
%shared_ptr(dolfin::GenericFile)
%shared_ptr(dolfin::File)
%shared_ptr(dolfin::XDMFFile)
%shared_ptr(dolfin::HDF5File)

// math
%shared_ptr(dolfin::Lagrange)

// nls
%shared_ptr(dolfin::NewtonSolver)
%shared_ptr(dolfin::PETScSNESSolver)
#ifdef HAS_TAO
%shared_ptr(dolfin::TAOLinearBoundSolver)
#endif

// plot
%shared_ptr(dolfin::VTKPlotter)
%shared_ptr(dolfin::GenericVTKPlottable)
%shared_ptr(dolfin::VTKPlottableMesh)
%shared_ptr(dolfin::VTKPlottableGenericFunction)
%shared_ptr(dolfin::VTKPlottableMeshFunction)
%shared_ptr(dolfin::ExpressionWrapper)

// quadrature
%shared_ptr(dolfin::Quadrature)
%shared_ptr(dolfin::LobattoQuadrature)
%shared_ptr(dolfin::RadauQuadrature)
%shared_ptr(dolfin::GaussQuadrature)
%shared_ptr(dolfin::GaussianQuadrature)

// geometry
%shared_ptr(dolfin::MeshPointIntersection)<|MERGE_RESOLUTION|>--- conflicted
+++ resolved
@@ -16,18 +16,15 @@
 // You should have received a copy of the GNU Lesser General Public License
 // along with DOLFIN. If not, see <http://www.gnu.org/licenses/>.
 //
-// Modified by Anders logg, 2009.
+// Modified by Anders Logg, 2009.
 // Modified by Garth N. Wells, 2009-2012.
 // Modified by Fredrik Valdmanis, 2012.
 // Modified by Patrick E. Farrell, 2012.
-// Modified by Benjamin Kehlet, 2012
+// Modified by Benjamin Kehlet, 2012.
+// Modified by Andre Massing, 2013.
 //
 // First added:  2007-11-25
-<<<<<<< HEAD
-// Last changed: 2013-10-15
-=======
-// Last changed: 2013-10-22
->>>>>>> 46d3942a
+// Last changed: 2013-10-30
 
 //=============================================================================
 // SWIG directives for the shared_ptr stored classes in PyDOLFIN
