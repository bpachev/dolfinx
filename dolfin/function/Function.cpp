// Copyright (C) 2003-2012 Anders Logg
//
// This file is part of DOLFIN.
//
// DOLFIN is free software: you can redistribute it and/or modify
// it under the terms of the GNU Lesser General Public License as published by
// the Free Software Foundation, either version 3 of the License, or
// (at your option) any later version.
//
// DOLFIN is distributed in the hope that it will be useful,
// but WITHOUT ANY WARRANTY; without even the implied warranty of
// MERCHANTABILITY or FITNESS FOR A PARTICULAR PURPOSE. See the
// GNU Lesser General Public License for more details.
//
// You should have received a copy of the GNU Lesser General Public License
// along with DOLFIN. If not, see <http://www.gnu.org/licenses/>.
//
// Modified by Garth N. Wells 2005-2010
// Modified by Martin Sandve Alnes 2008
// Modified by Andre Massing 2009
//
// First added:  2003-11-28
<<<<<<< HEAD
// Last changed: 2014-03-03
=======
// Last changed: 2014-06-04
>>>>>>> 887ae50d

#include <algorithm>
#include <map>
#include <utility>
#include <vector>
#include <boost/assign/list_of.hpp>

#include <dolfin/adaptivity/Extrapolation.h>
#include <dolfin/common/Array.h>
#include <dolfin/common/Timer.h>
#include <dolfin/common/utils.h>
#include <dolfin/fem/FiniteElement.h>
#include <dolfin/fem/GenericDofMap.h>
#include <dolfin/fem/DirichletBC.h>
#include <dolfin/geometry/Point.h>
#include <dolfin/io/File.h>
#include <dolfin/io/XMLFile.h>
#include <dolfin/la/GenericVector.h>
#include <dolfin/la/DefaultFactory.h>
#include <dolfin/log/log.h>
#include <dolfin/mesh/Mesh.h>
#include <dolfin/mesh/Vertex.h>
#include <dolfin/mesh/Restriction.h>
#include <dolfin/parameter/GlobalParameters.h>
#include <dolfin/geometry/BoundingBoxTree.h>
#include "Expression.h"
#include "FunctionSpace.h"
#include "Function.h"

using namespace dolfin;

//-----------------------------------------------------------------------------
Function::Function(const FunctionSpace& V)
  : Hierarchical<Function>(*this),
    _function_space(reference_to_no_delete_pointer(V)),
    allow_extrapolation(dolfin::parameters["allow_extrapolation"])
{
  // Check that we don't have a subspace
  if (!V.component().empty())
  {
    dolfin_error("Function.cpp",
                 "create function",
                 "Cannot be created from subspace. Consider collapsing the function space");
  }

  // Initialize vector
  init_vector();
}
//-----------------------------------------------------------------------------
Function::Function(std::shared_ptr<const FunctionSpace> V)
  : Hierarchical<Function>(*this), _function_space(V),
    allow_extrapolation(dolfin::parameters["allow_extrapolation"])
{
  // Check that we don't have a subspace
  if (!V->component().empty())
  {
    dolfin_error("Function.cpp",
                 "create function",
                 "Cannot be created from subspace. Consider collapsing the function space");
  }

  // Initialize vector
  init_vector();
}
//-----------------------------------------------------------------------------
Function::Function(std::shared_ptr<const FunctionSpace> V,
                   std::shared_ptr<GenericVector> x)
  : Hierarchical<Function>(*this), _function_space(V), _vector(x),
    allow_extrapolation(dolfin::parameters["allow_extrapolation"])
{
  // We do not check for a subspace since this constructor is used for
  // creating subfunctions

  // Assertion uses '<=' to deal with sub-functions
  dolfin_assert(V->dofmap());
  dolfin_assert(V->dofmap()->global_dimension() <= x->size());
}
//-----------------------------------------------------------------------------
Function::Function(const FunctionSpace& V, std::string filename)
  : Hierarchical<Function>(*this),
    _function_space(reference_to_no_delete_pointer(V)),
    allow_extrapolation(dolfin::parameters["allow_extrapolation"])
{
  // Check that we don't have a subspace
  if (!V.component().empty())
  {
    dolfin_error("Function.cpp",
                 "create function",
                 "Cannot be created from subspace. Consider collapsing the function space");
  }

  // Initialize vector
  init_vector();

  // Check size of vector
  if (_vector->size() != _function_space->dim())
  {
    dolfin_error("Function.cpp",
                 "read function from file",
                 "The number of degrees of freedom (%d) does not match dimension of function space (%d)",
                 _vector->size(), _function_space->dim());
  }

  // Read function data from file
  File file(filename);
  file >> *this;
}
//-----------------------------------------------------------------------------
Function::Function(std::shared_ptr<const FunctionSpace> V,
                   std::string filename)
  : Hierarchical<Function>(*this), _function_space(V),
    allow_extrapolation(dolfin::parameters["allow_extrapolation"])
{
  // Check that we don't have a subspace
  if (!V->component().empty())
  {
    dolfin_error("Function.cpp",
                 "create function",
                 "Cannot be created from subspace. Consider collapsing the function space");
  }

  // Initialize vector
  init_vector();

  // Check size of vector
  if (_vector->size() != _function_space->dim())
  {
    dolfin_error("Function.cpp",
                 "read function from file",
                 "The number of degrees of freedom (%d) does not match dimension of function space (%d)",
                 _vector->size(), _function_space->dim());
  }

  // Read function data from file
  File file(filename);
  file >> *this;
}
//-----------------------------------------------------------------------------
Function::Function(const Function& v)
  : Hierarchical<Function>(*this),
    allow_extrapolation(dolfin::parameters["allow_extrapolation"])
{
  // Assign data
  *this = v;
}
//-----------------------------------------------------------------------------
Function::Function(const Function& v, std::size_t i)
  : Hierarchical<Function>(*this),
    allow_extrapolation(dolfin::parameters["allow_extrapolation"])
{
  // Copy function space pointer
  this->_function_space = v[i]._function_space;

  // Copy vector pointer
  this->_vector = v[i]._vector;
}
//-----------------------------------------------------------------------------
Function::~Function()
{
  // Do nothing
}
//-----------------------------------------------------------------------------
const Function& Function::operator= (const Function& v)
{
  dolfin_assert(v._vector);

  // Make a copy of all the data, or if v is a sub-function, then we
  // collapse the dof map and copy only the relevant entries from the
  // vector of v.
  if (v._vector->size() == v._function_space->dim())
  {
    // Copy function space
    _function_space = v._function_space;

    // Copy vector
    _vector = v._vector->copy();

    // Clear subfunction cache
    sub_functions.clear();
  }
  else
  {
    // Create new collapsed FunctionSpace
    boost::unordered_map<std::size_t, std::size_t> collapsed_map;
    _function_space = v._function_space->collapse(collapsed_map);

    // Get row indices of original and new vectors
    boost::unordered_map<std::size_t, std::size_t>::const_iterator entry;
    std::vector<dolfin::la_index> new_rows(collapsed_map.size());
    std::vector<dolfin::la_index> old_rows(collapsed_map.size());
    std::size_t i = 0;
    for (entry = collapsed_map.begin(); entry != collapsed_map.end(); ++entry)
    {
      new_rows[i]   = entry->first;
      old_rows[i++] = entry->second;
    }

    // Gather values into a vector
    std::vector<double> gathered_values;
    dolfin_assert(v.vector());
    v.vector()->gather(gathered_values, old_rows);

    // Initial new vector (global)
    init_vector();
    dolfin_assert(_function_space->dofmap());
    dolfin_assert(_vector->size()
                  == _function_space->dofmap()->global_dimension());

    // Set values in vector
    this->_vector->set(gathered_values.data(), collapsed_map.size(),
                       new_rows.data());
    this->_vector->apply("insert");
  }

  // Call assignment operator for base class
  Hierarchical<Function>::operator=(v);

  return *this;
}
//-----------------------------------------------------------------------------
const Function& Function::operator= (const Expression& v)
{
  interpolate(v);
  return *this;
}
//-----------------------------------------------------------------------------
Function& Function::operator[] (std::size_t i) const
{
  // Check if sub-Function is in the cache, otherwise create and add
  // to cache
  boost::ptr_map<std::size_t, Function>::iterator sub_function
    = sub_functions.find(i);
  if (sub_function != sub_functions.end())
    return *(sub_function->second);
  else
  {
    // Extract function subspace
    std::vector<std::size_t> component = boost::assign::list_of(i);
    std::shared_ptr<const FunctionSpace>
      sub_space(_function_space->extract_sub_space(component));

    // Insert sub-Function into map and return reference
    sub_functions.insert(i, new Function(sub_space, _vector));
    return *(sub_functions.find(i)->second);
  }
}
//-----------------------------------------------------------------------------
FunctionAXPY Function::operator+(const Function& other) const
{
  return FunctionAXPY(*this, other, FunctionAXPY::ADD_ADD);
}
//-----------------------------------------------------------------------------
FunctionAXPY Function::operator+(const FunctionAXPY& axpy) const
{
  return FunctionAXPY(axpy, *this, FunctionAXPY::ADD_ADD);
}
//-----------------------------------------------------------------------------
FunctionAXPY Function::operator-(const Function& other) const
{
  return FunctionAXPY(*this, other, FunctionAXPY::ADD_SUB);
}
//-----------------------------------------------------------------------------
FunctionAXPY Function::operator-(const FunctionAXPY& axpy) const
{
  return FunctionAXPY(axpy, *this, FunctionAXPY::SUB_ADD);
}
//-----------------------------------------------------------------------------
FunctionAXPY Function::operator*(double scalar) const
{
  return FunctionAXPY(*this, scalar);
}
//-----------------------------------------------------------------------------
FunctionAXPY Function::operator/(double scalar) const
{
  return FunctionAXPY(*this, 1.0/scalar);
}
//-----------------------------------------------------------------------------
void Function::operator=(const FunctionAXPY& axpy)
{
  if (axpy.pairs().size() == 0)
  {
    dolfin_error("Function.cpp",
                 "assign function",
                 "FunctionAXPY is empty.");
  }

  // Make an initial assign and scale
  *this = *(axpy.pairs()[0].second);
  if (axpy.pairs()[0].first != 1.0)
    *_vector *= axpy.pairs()[0].first;

  // Start from item 2 and axpy
  std::vector<std::pair<double, const Function*> >::const_iterator it;
  for (it = axpy.pairs().begin()+1; it != axpy.pairs().end(); it++)
    _vector->axpy(it->first, *(it->second->vector()));
}
//-----------------------------------------------------------------------------
std::shared_ptr<const FunctionSpace> Function::function_space() const
{
  dolfin_assert(_function_space);
  return _function_space;
}
//-----------------------------------------------------------------------------
std::shared_ptr<GenericVector> Function::vector()
{
  dolfin_assert(_vector);
  dolfin_assert(_function_space->dofmap());

  // Check that this is not a sub function.
  if (_vector->size() != _function_space->dofmap()->global_dimension())
  {
    dolfin_error("Function.cpp",
                 "access vector of degrees of freedom",
                 "Cannot access a non-const vector from a subfunction");
  }

  return _vector;
}
//-----------------------------------------------------------------------------
std::shared_ptr<const GenericVector> Function::vector() const
{
  dolfin_assert(_vector);
  return _vector;
}
//-----------------------------------------------------------------------------
bool Function::in(const FunctionSpace& V) const
{
  dolfin_assert(_function_space);
  return *_function_space == V;
}
//-----------------------------------------------------------------------------
std::size_t Function::geometric_dimension() const
{
  dolfin_assert(_function_space);
  dolfin_assert(_function_space->mesh());
  return _function_space->mesh()->geometry().dim();
}
//-----------------------------------------------------------------------------
void Function::eval(Array<double>& values, const Array<double>& x) const
{
  dolfin_assert(_function_space);
  dolfin_assert(_function_space->mesh());
  const Mesh& mesh = *_function_space->mesh();

  // Find the cell that contains x
  const double* _x = x.data();
  const Point point(mesh.geometry().dim(), _x);

  // FIXME: Testing
  int ID = 0;

  // Get index of first cell containing point
  unsigned int id
    = mesh.bounding_box_tree()->compute_first_entity_collision(point);

  // If not found, use the closest cell
  if (id == std::numeric_limits<unsigned int>::max())
  {
    if (allow_extrapolation)
    {
      id = mesh.bounding_box_tree()->compute_closest_entity(point).first;
      //cout << "Extrapolating function value at x = " << point
      //     << " (not inside domain)." << endl;
    }
    else
    {
      dolfin_error("Function.cpp",
                   "evaluate function at point",
                   "The point is not inside the domain. Consider setting \"allow_extrapolation\" to allow extrapolation");
    }
  }

  ID = id;

  // Create cell that contains point
  const Cell cell(mesh, ID);
  ufc::cell ufc_cell;
  cell.get_cell_data(ufc_cell);

  // Call evaluate function
  eval(values, x, cell, ufc_cell);
}
//-----------------------------------------------------------------------------
void Function::eval(Array<double>& values, const Array<double>& x,
                    const Cell& dolfin_cell, const ufc::cell& ufc_cell) const
{
  // Developer note: work arrays/vectors are re-created each time this
  //                 function is called for thread-safety

  dolfin_assert(_function_space->element());
  const FiniteElement& element = *_function_space->element();

  // Compute in tensor (one for scalar function, . . .)
  const std::size_t value_size_loc = value_size();

  dolfin_assert(values.size() == value_size_loc);

  // Create work vector for expansion coefficients
  std::vector<double> coefficients(element.space_dimension());

  // Cell vertices (re-allocated inside function for thread safety)
  std::vector<double> vertex_coordinates;
  dolfin_cell.get_vertex_coordinates(vertex_coordinates);

  // Restrict function to cell
  restrict(coefficients.data(), element, dolfin_cell,
           vertex_coordinates.data(), ufc_cell);

  // Create work vector for basis
  std::vector<double> basis(value_size_loc);

  // Initialise values
  for (std::size_t j = 0; j < value_size_loc; ++j)
    values[j] = 0.0;

  // Compute linear combination
  for (std::size_t i = 0; i < element.space_dimension(); ++i)
  {
    element.evaluate_basis(i, basis.data(), x.data(),
                           vertex_coordinates.data(),
                           ufc_cell.orientation);
    for (std::size_t j = 0; j < value_size_loc; ++j)
      values[j] += coefficients[i]*basis[j];
  }
}
//-----------------------------------------------------------------------------
void Function::interpolate(const GenericFunction& v)
{
  dolfin_assert(_vector);
  dolfin_assert(_function_space);

  // Interpolate
  _function_space->interpolate(*_vector, v);
}
//-----------------------------------------------------------------------------
void Function::extrapolate(const Function& v)
{
  Extrapolation::extrapolate(*this, v);
}
//-----------------------------------------------------------------------------
std::size_t Function::value_rank() const
{
  dolfin_assert(_function_space);
  dolfin_assert(_function_space->element());
  return _function_space->element()->value_rank();
}
//-----------------------------------------------------------------------------
std::size_t Function::value_dimension(std::size_t i) const
{
  dolfin_assert(_function_space);
  dolfin_assert(_function_space->element());
  return _function_space->element()->value_dimension(i);
}
//-----------------------------------------------------------------------------
void Function::eval(Array<double>& values,
                    const Array<double>& x,
                    const ufc::cell& ufc_cell) const
{
  dolfin_assert(_function_space);
  dolfin_assert(_function_space->mesh());
  const Mesh& mesh = *_function_space->mesh();

  // Check if UFC cell comes from mesh, otherwise redirect to
  // evaluate on non-matching cell
  dolfin_assert(ufc_cell.mesh_identifier >= 0);
  if (ufc_cell.mesh_identifier == (int) mesh.id())
  {
    const Cell cell(mesh, ufc_cell.index);
    eval(values, x, cell, ufc_cell);
  }
  else
    non_matching_eval(values, x, ufc_cell);
}
//-----------------------------------------------------------------------------
void Function::non_matching_eval(Array<double>& values,
                                 const Array<double>& x,
                                 const ufc::cell& ufc_cell) const
{
  dolfin_assert(_function_space);
  dolfin_assert(_function_space->mesh());
  const Mesh& mesh = *_function_space->mesh();

  const double* _x = x.data();
  const std::size_t gdim = mesh.geometry().dim();
  const Point point(gdim, _x);

  // FIXME: Testing
  int ID = 0;

  // Alternative 1: Find cell that point (x) intersects
  unsigned int id
    = mesh.bounding_box_tree()->compute_first_entity_collision(point);

  // Check whether we are allowed to extrapolate to evaluate
  if (id == std::numeric_limits<unsigned int>::max() && !allow_extrapolation)
  {
    dolfin_error("Function.cpp",
                 "evaluate function at point",
                 "The point is not inside the domain. Consider setting \"allow_extrapolation\" to allow extrapolation");
  }

  // Alternative 2: Compute closest cell to point (x)
  if (id == std::numeric_limits<unsigned int>::max() && allow_extrapolation)
    id = mesh.bounding_box_tree()->compute_closest_entity(point).first;

  // Throw error if all alternatives failed
  if (id == std::numeric_limits<unsigned int>::max())
  {
    dolfin_error("Function.cpp",
                 "evaluate function at point",
                 "No matching cell found");
  }

  ID = id;

  // Create cell that contains point
  const Cell cell(mesh, ID);
  ufc::cell new_ufc_cell;
  cell.get_cell_data(new_ufc_cell);

  // Call evaluate function
  eval(values, x, cell, new_ufc_cell);
}
//-----------------------------------------------------------------------------
void Function::restrict(double* w, const FiniteElement& element,
                        const Cell& dolfin_cell,
                        const double* vertex_coordinates,
                        const ufc::cell& ufc_cell) const
{
  dolfin_assert(w);
  dolfin_assert(_function_space);
  dolfin_assert(_function_space->dofmap());

  // Check if we are restricting to an element of this function space
  if (_function_space->has_element(element)
      && _function_space->has_cell(dolfin_cell))
  {
    // Get dofmap for cell
    const GenericDofMap& dofmap = *_function_space->dofmap();
    const std::vector<dolfin::la_index>& dofs
      = dofmap.cell_dofs(dolfin_cell.index());

    if (dofs.size() > 0)
    {
      // Note: We should have dofmap.max_cell_dimension() == dofs.size() here.
      // Pick values from vector(s)
      _vector->get_local(w, dofs.size(), dofs.data());
    }
    else
    {
      // Set dofs to zero (zero extension of function space on a Restriction)
      memset(w, 0, sizeof(*w)*dofmap.max_cell_dimension());
    }
  }
  else
  {
    // Restrict as UFC function (by calling eval)
    restrict_as_ufc_function(w, element, dolfin_cell, vertex_coordinates,
                             ufc_cell);
  }
}
//-----------------------------------------------------------------------------
void Function::compute_vertex_values(std::vector<double>& vertex_values,
                                     const Mesh& mesh) const
{
  dolfin_assert(_function_space);
  dolfin_assert(_function_space->mesh());

  // Check that the mesh matches. Notice that the hash is only
  // compared if the pointers are not matching.
  if (&mesh != _function_space->mesh().get()
      && mesh.hash() != _function_space->mesh()->hash())
  {
    dolfin_error("Function.cpp",
                 "interpolate function values at vertices",
                 "Non-matching mesh");
  }

  // Get finite element
  dolfin_assert(_function_space->element());
  const FiniteElement& element = *_function_space->element();

  // Get restriction if any
  std::shared_ptr<const Restriction> restriction
    = _function_space->dofmap()->restriction();

  // Local data for interpolation on each cell
  const std::size_t num_cell_vertices
    = mesh.type().num_vertices(mesh.topology().dim());

  // Compute in tensor (one for scalar function, . . .)
  const std::size_t value_size_loc = value_size();

  // Resize Array for holding vertex values
  vertex_values.resize(value_size_loc*(mesh.num_vertices()));

  // Create vector to hold cell vertex values
  std::vector<double> cell_vertex_values(value_size_loc*num_cell_vertices);

  // Create vector for expansion coefficients
  std::vector<double> coefficients(element.space_dimension());

  // Interpolate vertex values on each cell (using last computed value
  // if not continuous, e.g. discontinuous Galerkin methods)
  ufc::cell ufc_cell;
  std::vector<double> vertex_coordinates;
  for (CellIterator cell(mesh); !cell.end(); ++cell)
  {
    // Skip cells not included in restriction
    if (restriction && !restriction->contains(*cell))
      continue;

    // Update to current cell
    cell->get_vertex_coordinates(vertex_coordinates);
    cell->get_cell_data(ufc_cell);

    // Pick values from global vector
    restrict(coefficients.data(), element, *cell, vertex_coordinates.data(),
             ufc_cell);

    // Interpolate values at the vertices
    element.interpolate_vertex_values(cell_vertex_values.data(),
                                      coefficients.data(),
                                      vertex_coordinates.data(),
                                      ufc_cell.orientation,
                                      ufc_cell);

    // Copy values to array of vertex values
    for (VertexIterator vertex(*cell); !vertex.end(); ++vertex)
    {
      for (std::size_t i = 0; i < value_size_loc; ++i)
      {
        const std::size_t local_index  = vertex.pos()*value_size_loc + i;
        const std::size_t global_index = i*mesh.num_vertices()+vertex->index();
        vertex_values[global_index] = cell_vertex_values[local_index];
      }
    }
  }
}
//-----------------------------------------------------------------------------
void Function::compute_vertex_values(std::vector<double>& vertex_values)
{
  dolfin_assert(_function_space);
  dolfin_assert(_function_space->mesh());
  compute_vertex_values(vertex_values, *_function_space->mesh());
}
//-----------------------------------------------------------------------------
void Function::update() const
{
  deprecation("Function::update()", "1.4", "1.5",
              "Calling Function::update to update ghost values is no longer required.");
}
//-----------------------------------------------------------------------------
void Function::init_vector()
{
  Timer timer("Init dof vector");

  // Check that function space is not a subspace (view)
  dolfin_assert(_function_space);
  if (_function_space->dofmap()->is_view())
  {
    dolfin_error("Function.cpp",
                 "initialize vector of degrees of freedom for function",
                 "Cannot be created from subspace. Consider collapsing the function space");
  }

  // Get global size
  const std::size_t N = _function_space->dofmap()->global_dimension();

  // Get local range
  const std::pair<std::size_t, std::size_t> range
    = _function_space->dofmap()->ownership_range();
  const std::size_t local_size = range.second - range.first;

  // Determine ghost vertices if dof map is distributed
  std::vector<la_index> ghost_indices;
  if (N > local_size)
    compute_ghost_indices(range, ghost_indices);

  // Create vector of dofs
  if (!_vector)
  {
    DefaultFactory factory;
    _vector = factory.create_vector();
  }
  dolfin_assert(_vector);

  // Initialize vector of dofs
  dolfin_assert(_function_space->mesh());
  if (_vector->empty())
    _vector->init(_function_space->mesh()->mpi_comm(), range, ghost_indices);
  else
  {
    dolfin_error("Function.cpp",
                 "initialize vector of degrees of freedom for function",
                 "Cannot re-initialize a non-empty vector. Consider creating a new function");

  }

  // Set vector to zero
  _vector->zero();
}
//-----------------------------------------------------------------------------
void
Function::compute_ghost_indices(std::pair<std::size_t, std::size_t> range,
                                std::vector<la_index>& ghost_indices) const
{
  // Clear data
  ghost_indices.clear();

  // Get mesh
  dolfin_assert(_function_space);
  dolfin_assert(_function_space->mesh());
  const Mesh& mesh = *_function_space->mesh();

  // Get dof map
  dolfin_assert(_function_space->dofmap());
  const GenericDofMap& dofmap = *_function_space->dofmap();

  // Get local range
  const std::size_t n0 = range.first;
  const std::size_t n1 = range.second;

  // Iterate over local mesh and check which dofs are needed
  for (CellIterator cell(mesh); !cell.end(); ++cell)
  {
    // Get dofs on cell
    const std::vector<dolfin::la_index>& dofs = dofmap.cell_dofs(cell->index());
    for (std::size_t d = 0; d < dofs.size(); ++d)
    {
      const std::size_t dof = dofs[d];
      if (dof < n0 || dof >= n1)
      {
        // FIXME: Could we use dolfin::Set here? Or unordered_set?
        if (std::find(ghost_indices.begin(), ghost_indices.end(), dof)
            == ghost_indices.end())
        {
          ghost_indices.push_back(dof);
        }
      }
    }
  }
}
//-----------------------------------------------------------------------------<|MERGE_RESOLUTION|>--- conflicted
+++ resolved
@@ -20,11 +20,7 @@
 // Modified by Andre Massing 2009
 //
 // First added:  2003-11-28
-<<<<<<< HEAD
-// Last changed: 2014-03-03
-=======
 // Last changed: 2014-06-04
->>>>>>> 887ae50d
 
 #include <algorithm>
 #include <map>
