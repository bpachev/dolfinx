--- conflicted
+++ resolved
@@ -120,34 +120,24 @@
   assert(_dofmap);
 
   // Check that function ranks match
-<<<<<<< HEAD
   if (_element->value_rank() != v.value_rank())
-    error("Cannot interpolate functions of different ranks.");
-=======
-  if (element().value_rank() != v.value_rank())
   {
     dolfin_error("FunctionSpace.cpp",
                  "interpolate function into function space",
                  "rank of function (%d) does not match rank of function space (%d)",
                  v.value_rank(), element().value_rank());
   }
->>>>>>> c6bc8b31
 
   // Check that function dims match
   for (uint i = 0; i < _element->value_rank(); ++i)
   {
-<<<<<<< HEAD
     if (_element->value_dimension(i) != v.value_dimension(i))
-      error("Cannot interpolate functions with different value dimensions.");
-=======
-    if (element().value_dimension(i) != v.value_dimension(i))
     {
       dolfin_error("FunctionSpace.cpp",
                    "interpolate function into function space",
                    "dimension %d of function (%d) does not match dimension %d of function space (%d)",
                    i, v.value_dimension(i), i, element().value_dimension(i));
     }
->>>>>>> c6bc8b31
   }
 
   // Initialize vector of expansion coefficients
