--- conflicted
+++ resolved
@@ -16,29 +16,13 @@
 // along with DOLFIN. If not, see <http://www.gnu.org/licenses/>.
 //
 // First added:  2014-02-03
-<<<<<<< HEAD
 // Last changed: 2017-02-09
-=======
-// Last changed: 2017-02-02
->>>>>>> 9268deff
-
-#include <iomanip>
+
 #include <dolfin/mesh/MeshEntity.h>
 #include "predicates.h"
 #include "CollisionPredicates.h"
 #include "IntersectionConstruction.h"
 
-
-// FIXME august
-//#include <ttmath/ttmath.h>
-// #include <Eigen/Dense>
-// #include <algorithm>
-// #define augustdebug
-
-#ifdef augustdebug
-#include "dolfin_simplex_tools.h"
-#endif
-
 namespace
 {
   struct point_strictly_less
@@ -60,11 +44,6 @@
   inline bool operator!=(const dolfin::Point& p0, const dolfin::Point& p1)
   {
     return p0.x() != p1.x() || p0.y() != p1.y() || p0.z() != p1.z();
-  }
-
-  inline bool operator<(const dolfin::Point& p0, const dolfin::Point& p1)
-  {
-    return p0.x() <= p1.x() && p0.y() <= p1.y() && p0.z() <= p1.z();
   }
 }
 
@@ -194,14 +173,7 @@
   switch (gdim)
   {
   case 1:
-    {
-      const std::vector<double> intersection_1d
-	= intersection_segment_segment_1d(p0.x(), p1.x(), q0.x(), q1.x());
-      std::vector<Point> intersection(intersection_1d.size());
-      for (std::size_t i = 0; i < intersection.size(); ++i)
-	intersection[i][0] = intersection_1d[i];
-      return intersection;
-    }
+    return intersection_segment_segment_1d(p0[0], p1[0], q0[0], q1[0]);
   case 2:
     return intersection_segment_segment_2d(p0, p1, q0, q1);
   case 3:
@@ -261,46 +233,17 @@
 //-----------------------------------------------------------------------------
 // Implementation of triangulation functions (private)
 //-----------------------------------------------------------------------------
-std::vector<double>
+std::vector<Point>
 IntersectionConstruction::_intersection_segment_segment_1d(double p0,
 							   double p1,
 							   double q0,
 							   double q1)
 {
-  std::vector<double> intersection;
-
-  if (CollisionPredicates::collides_segment_segment_1d(p0, p1, q0, q1))
-  {
-    // Get range
-    const double a0 = std::min(p0, p1);
-    const double b0 = std::max(p0, p1);
-    const double a1 = std::min(q0, q1);
-    const double b1 = std::max(q0, q1);
-    const double dx = std::min(b0 - a0, b1 - a1);
-    intersection.resize(2);
-    if (b0 - a1 < dx)
-    {
-      intersection[0] = a1;
-      intersection[1] = b0;
-    }
-    else if (b1 - a0 < dx)
-    {
-      intersection[0] = a0;
-      intersection[1] = b1;
-    }
-    else if (b0 - a0 < b1 - a1)
-    {
-      intersection[0] = a0;
-      intersection[1] = b0;
-    }
-    else
-    {
-      intersection[0] = a1;
-      intersection[1] = b1;
-    }
-  }
-
-  return intersection;
+  dolfin_error("IntersectionConstruction.cpp",
+	       "compute segment-segment intersection",
+	       "Not implemented for dimension 1.");
+
+  return std::vector<Point>();
 }
 //-----------------------------------------------------------------------------
 std::vector<Point>
@@ -309,37 +252,7 @@
 							   Point q0,
 							   Point q1)
 {
-#ifdef augustdebug
-  std::cout << __FUNCTION__<<std::endl
-  	    << tools::plot(p0)<<tools::plot(p1)<<tools::plot(q0)<<tools::plot(q1)<<tools::drawtriangle({p0,p1})<<tools::drawtriangle({q0,q1})<<std::endl;
-#endif
-
   std::vector<Point> intersection;
-
-  // Avoid some unnecessary computations
-  if (!CollisionPredicates::collides_segment_segment_2d(p0, p1, q0, q1))
-    return intersection;
-
-  // Can we reduce to axis-aligned 1d?
-  for (std::size_t d = 0; d < 2; ++d)
-  {
-    // Check if coordinates in dimension d is the same
-    const bool reduce = (p0[d] == p1[d] and p1[d] == q0[d] and q0[d] == q1[d]);
-    if (reduce)
-    {
-      const std::size_t j = (d+1) % 2;
-      const std::vector<double> intersection_1d =
-	intersection_segment_segment_1d(p0[j], p1[j], q0[j], q1[j]);
-      intersection.resize(intersection_1d.size());
-      for (std::size_t k = 0; k < intersection.size(); ++k)
-      {
-	intersection[k][d] = p0[d];
-	intersection[k][j] = intersection_1d[k];
-      }
-      return intersection;
-    }
-  }
-
   intersection.reserve(4);
 
   // Check if the segment is actually a point
@@ -363,6 +276,14 @@
 
   // First test points to match procedure of
   // _collides_segment_segment_2d.
+  if (CollisionPredicates::collides_segment_point_2d(p0, p1, q0))
+  {
+    intersection.push_back(q0);
+  }
+  if (CollisionPredicates::collides_segment_point_2d(p0, p1, q1))
+  {
+    intersection.push_back(q1);
+  }
   if (CollisionPredicates::collides_segment_point_2d(q0, q1, p0))
   {
     intersection.push_back(p0);
@@ -371,23 +292,8 @@
   {
     intersection.push_back(p1);
   }
-  if (CollisionPredicates::collides_segment_point_2d(p0, p1, q0))
-  {
-    intersection.push_back(q0);
-  }
-  if (CollisionPredicates::collides_segment_point_2d(p0, p1, q1))
-  {
-    intersection.push_back(q1);
-  }
-
-#ifdef augustdebug
-  std::cout << " after point collisions: " <<intersection.size()<<" points: ";
-  for (const Point p: intersection)
-    std::cout << tools::plot(p);
-  std::cout << std::endl;
-#endif
-
-  // Now we may have found all the intersectiosn
+
+  // Due to topology constraints, we may return
   if (intersection.size() == 1)
   {
     return intersection;
@@ -395,154 +301,145 @@
   else if (intersection.size() > 1)
   {
     std::vector<Point> unique = unique_points(intersection);
-
-    // assert that we only have one or two points
     dolfin_assert(intersection.size() == 2 ?
     		  (unique.size() == 1 or unique.size() == 2) :
     		  unique.size() == 2);
     return unique;
   }
 
-  // The intersection is in principle given by p0 + numer / denom *
-  // (p1 - p0), but we first identify certain cases where denom==0 and
-  // / or numer == 0.
-
-  // Use shortest distance as P0, P1
-  const bool use_p = p0.squared_distance(p1) < q0.squared_distance(q1);
-  Point P0, P1, Q0, Q1;
-  if (use_p)
-  {
-    P0 = p0;
-    P1 = p1;
-    Q0 = q0;
-    Q1 = q1;
-  }
-  else
-  {
-    P0 = q0;
-    P1 = q1;
-    Q0 = p0;
-    Q1 = p1;
-  }
-
-  const double numer = orient2d(Q0.coordinates(), Q1.coordinates(), P0.coordinates());
-  const double denom = (P1.x()-P0.x())*(Q1.y()-Q0.y()) - (P1.y()-P0.y())*(Q1.x()-Q0.x());
-
-#ifdef augustdebug
-  std::cout << "numer=" << numer << " denom="<<denom << " (equal? "<<(numer==denom) <<")\n";
-#endif
+  // Compute numerator and denominator
+  const double denom = (p1.x()-p0.x())*(q1.y()-q0.y()) - (p1.y()-p0.y())*(q1.x()-q0.x());
+  const double numer = orient2d(q0.coordinates(), q1.coordinates(), p0.coordinates());
 
   if (denom == 0. and numer == 0.)
   {
-    // p0, p1 is collinear with q0, q1.
+    // p0, p1 is collinear with c, d.
+    // Take the longest distance as p0, p1
     if (p0.squared_distance(p1) < q0.squared_distance(q1))
     {
-#ifdef augustdebug
-      std::cout << "  swapped p0,p1,q0,q1\n";
-#endif
       std::swap(p0, q0);
       std::swap(p1, q1);
     }
-    const Point r = Q1 - p0;
+    const Point r = p1 - p0;
     const double r2 = r.squared_norm();
     const Point rn = r / std::sqrt(r2);
 
-    // FIXME: what to do if small?
+    // FIXME: what to do if the distance small?
     dolfin_assert(r2 > DOLFIN_EPS);
 
-    double t0 = (Q0 - P0).dot(r) / r2;
-    double t1 = (Q1 - P0).dot(r) / r2;
+    double t0 = (q0 - p0).dot(r) / r2;
+    double t1 = (q1 - p0).dot(r) / r2;
     if (t0 > t1)
     {
-#ifdef augustdebug
-      std::cout << "  swapped t0 and t1\n";
-#endif
       std::swap(t0, t1);
     }
 
     if (CollisionPredicates::collides_segment_segment_1d(t0, t1, 0, 1))
     {
       // Compute two intersection points
-      const Point z0 = P0 + std::max(0.0, t0)*r;
-      const Point z1 = P0 + std::min(1.0, (Q0 - P0).dot(r) / r2 )*r;
-
-#ifdef augustdebug
-      std::cout << "case 1a"<<std::endl;
-      std::cout.precision(22);
-      std::cout <<"t0="<< t0<<"; t1="<<t1<<"; "<<tools::plot(p0)<<tools::plot(p1)<<" gave:\n"
-      		<<tools::plot(z0,"'r.'")<<tools::plot(z1,"'g.'")<<std::endl;
-#endif
+      const Point z0 = p0 + std::max(0., t0)*r;
+      const Point z1 = p0 + std::min(1., (q0 - p0).dot(r) / r2 )*r;
       intersection.push_back(z0);
       intersection.push_back(z1);
     }
-    else // Disjoint: no intersection
-    {
-#ifdef augustdebug
-      std::cout << "case 1b"<<std::endl;
-#endif
-    }
-  }
-  else if (denom == 0. and numer != 0.)
-  {
-    // Parallel, disjoint
-#ifdef augustdebug
-    std::cout << "case 2"<<std::endl;
-    std::cout << denom<<' '<<numer << std::endl;
-#endif
-  }
-  // else if (std::abs(denom) > DOLFIN_EPS_LARGE and
-  // 	   std::abs(std::abs(denom)-std::abs(numer)) > DOLFIN_EPS_LARGE)
-  else if (std::abs(denom*denom) > DOLFIN_EPS_LARGE*std::abs(numer))
-  {
-    Point x0 = P0 + numer / denom * (P1 - P0);
-
-#ifdef augustdebug
-    std::cout << "robust_linear_combination gave " << tools::plot(x0)<<std::endl;
-#endif
-
-    intersection.push_back(x0);
-  }
-  else // denom is small
-  {
-    // Now the line segments are almost collinear. Project on (1,0)
-    // and (0,1) to find the largest projection. Note that Q0, Q1 is
-    // longest.
-    const std::size_t dim = (std::abs(Q0.x() - Q1.x()) > std::abs(Q0.y() - Q1.y())) ? 0 : 1;
-
-    // Sort the points according to dim
-    std::array<Point, 4> points = { P0, P1, Q0, Q1 };
-    std::sort(points.begin(), points.end(), [dim](Point a,
-						  Point b) {
-		return a[dim] < b[dim];
-	      });
-
-    // Return midpoint
-    Point xm = (points[1] + points[2]) / 2;
-#ifdef augustdebug
-    std::cout << "projection intersection with |denom|="<<std::abs(denom)<< " and difference "<< std::abs(std::abs(denom)-std::abs(numer)) <<" using P0, P1, Q0, Q1 " << tools::plot(P0)<<tools::plot(P1)<<tools::plot(Q0)<<tools::plot(Q1)<<"and dim = " << dim<< " gives\n" << tools::plot(xm)<<std::endl;
-#endif
-    intersection.push_back(xm);
-  }
-
-  const std::vector<Point> unique = unique_points(intersection);
-
-#ifdef augustdebug
-  std::cout << __FUNCTION__<< " gave unique points";
-  std::cout << " (" << intersection.size()-unique.size()<< " duplicate pts found)\n";
-  for (const Point p: unique)
-    std::cout << tools::plot(p);
-  std::cout << std::endl;
+    // else // Disjoint: no intersection
+    // {
+    // }
+  }
+  // else if (denom == 0. and numer != 0.)
   // {
-  //   std::cout << tools::generate_test(p0,p1,q0,q1,__FUNCTION__)<<std::endl;
+  //   // Parallel, disjoint
   // }
-#ifdef DOLFIN_ENABLE_CGAL_EXACT_ARITHMETIC
-  std::cout<< " CGAL says: ";
-  const std::vector<Point> cgal_intersection = cgal_intersection_segment_segment_2d(p0,p1,q0,q1);
-  for (const Point p: cgal_intersection)
-    std::cout <<std::setprecision(std::numeric_limits<long double>::digits10+2)  << tools::plot(p,"'gx','markersize',14")<<'\n';
-#endif
-#endif
-
+  else if (denom != 0.)
+  {
+    // Run bisection
+    const bool use_p = p1.squared_distance(p0) > q1.squared_distance(q0);
+    const double alpha = numer / denom;
+    const Point& ii_intermediate = p0 + alpha*(p1 - p0);
+    Point& source = use_p ? (alpha < .5 ? p0 : p1) :
+      (ii_intermediate.squared_distance(q0) < ii_intermediate.squared_distance(q1) ? q0 : q1);
+    Point& target = use_p ? (alpha < .5 ? p1 : p0) :
+      (ii_intermediate.squared_distance(q0) < ii_intermediate.squared_distance(q1) ? q1 : q0);
+
+    Point& ref_source = use_p ? q0 : p0;
+    Point& ref_target = use_p ? q1 : p1;
+
+    // This should have been picked up earlier
+    dolfin_assert(std::signbit(orient2d(source.coordinates(),
+					target.coordinates(),
+					ref_source.coordinates())) !=
+		  std::signbit(orient2d(source.coordinates(),
+					target.coordinates(),
+					ref_target.coordinates())));
+
+    // Shewchuk notation
+    // const Point r = target - source;
+
+    int iterations = 0;
+    double a = 0;
+    double b = 1;
+
+    const double source_orientation = orient2d(ref_source.coordinates(),
+					       ref_target.coordinates(),
+					       source.coordinates());
+    double a_orientation = source_orientation;
+    double b_orientation = orient2d(ref_source.coordinates(),
+				    ref_target.coordinates(),
+				    target.coordinates());
+
+    while (std::abs(b-a) > DOLFIN_EPS)
+    {
+      dolfin_assert(std::signbit(orient2d(ref_source.coordinates(),
+					  ref_target.coordinates(),
+					  ((1-a)*source + a*target).coordinates())) !=
+		    std::signbit(orient2d(ref_source.coordinates(),
+					  ref_target.coordinates(),
+					  ((1-b)*source + b*target).coordinates())));
+
+      const double new_alpha = (a + b) / 2;
+      Point new_point = (1-new_alpha)*source + new_alpha*target;
+      const double mid_orientation = orient2d(ref_source.coordinates(),
+					      ref_target.coordinates(),
+					      new_point.coordinates());
+
+      if (mid_orientation == 0)
+      {
+	a = new_alpha;
+	b = new_alpha;
+	break;
+      }
+
+      if (std::signbit(source_orientation) == std::signbit(mid_orientation))
+      {
+	a_orientation = mid_orientation;
+	a = new_alpha;
+      }
+      else
+      {
+	b_orientation = mid_orientation;
+	b = new_alpha;
+      }
+      iterations++;
+    }
+
+    Point z;
+    if (a == b)
+    {
+      z = (1-a)*source + a*target;
+    }
+    else
+    {
+      const double new_alpha = (a + b) / 2;
+      z = (1-new_alpha)*source + new_alpha*target;
+    }
+
+    intersection.push_back(z);
+  }
+  // else // Not parallel and no intersection
+  // {
+  // }
+
+  std::vector<Point> unique = unique_points(intersection);
   return unique;
 }
 //-----------------------------------------------------------------------------
@@ -552,116 +449,10 @@
 							   const Point& q0,
 							   const Point& q1)
 {
-  std::vector<Point> intersection;
-
-  // Avoid some unnecessary computations
-  if (!CollisionPredicates::collides_segment_segment_3d(p0, p1, q0, q1))
-    return intersection;
-
-  // FIXME: Can we reduce to 1d?
-
-  intersection.reserve(4);
-
-  // Check if the segment is actually a point
-  if (p0 == p1)
-  {
-    if (CollisionPredicates::collides_segment_point_3d(q0, q1, p0))
-    {
-      intersection.push_back(p0);
-      // std::cout << __FUNCTION__<<' '<<__LINE__<<std::endl;
-      return intersection;
-    }
-  }
-
-  if (q0 == q1)
-  {
-    if (CollisionPredicates::collides_segment_point_3d(p0, p1, q0))
-    {
-      intersection.push_back(q0);
-      // std::cout << __FUNCTION__<<' '<<__LINE__<<std::endl;
-      return intersection;
-    }
-  }
-
-  // First test points to match procedure of
-  // _collides_segment_segment_3d.
-  if (CollisionPredicates::collides_segment_point_3d(q0, q1, p0))
-  {
-    intersection.push_back(p0);
-  }
-  if (CollisionPredicates::collides_segment_point_3d(q0, q1, p1))
-  {
-    intersection.push_back(p1);
-  }
-  if (CollisionPredicates::collides_segment_point_3d(p0, p1, q0))
-  {
-    intersection.push_back(q0);
-  }
-  if (CollisionPredicates::collides_segment_point_3d(p0, p1, q1))
-  {
-    intersection.push_back(q1);
-  }
-
-  // Now we may have found all the intersections
-  if (intersection.size() == 1)
-  {
-    // std::cout << __FUNCTION__<<' '<<__LINE__<<std::endl;
-    return intersection;
-  }
-  else if (intersection.size() > 1)
-  {
-    std::vector<Point> unique = unique_points(intersection);
-    dolfin_assert(intersection.size() == 2 ?
-    		  (unique.size() == 1 or unique.size() == 2) :
-    		  unique.size() == 2);
-    // std::cout << __FUNCTION__<<' '<<__LINE__<<std::endl;
-    return unique;
-  }
-
-  // Follow Shewchuk Lecture Notes on Geometric Robustness
-  const Point w = p0 - p1;
-  const Point v = q0 - q1;
-  const Point u = p1 - q1;
-  const Point wv = w.cross(v);
-  const Point vu = v.cross(u);
-  const double denom = wv.squared_norm();
-  const double numer = wv.dot(vu);
-
-  if (denom == 0. and numer == 0)
-  {
-    //PPause;
-  }
-  else if (denom == 0 and numer != 0)
-  {
-    // Parallel, disjoint
-    //PPause;
-  }
-  else if (denom != 0)
-  {
-    // Test Shewchuk
-
-    // If fraction is close to 1, swap p0 and p1
-    Point x0;
-
-    if (std::abs(numer / denom - 1) < DOLFIN_EPS_LARGE)
-    {
-      const Point u_swapped = p0 - q1;
-      const Point vu_swapped = v.cross(u_swapped);
-      const double numer_swapped = -wv.dot(vu_swapped);
-      x0 = p0 + numer_swapped / denom * (p1 - p0);
-      // std::cout << __FUNCTION__<<' '<<__LINE__<<std::endl;
-    }
-    else
-    {
-      // std::cout << __FUNCTION__<<' '<<__LINE__<<std::endl;
-      x0 = p1 + numer / denom * (p0 - p1);
-    }
-
-    intersection.push_back(x0);
-  }
-
-  std::vector<Point> unique = unique_points(intersection);
-  return unique;
+  dolfin_error("IntersectionConstruction.cpp",
+	       "compute segment-segment 3d intersection",
+	       "Not implemented.");
+  return std::vector<Point>();
 }
 //-----------------------------------------------------------------------------
 std::vector<Point>
@@ -703,277 +494,70 @@
   // Remove strict duplictes. Use exact equality here. Approximate
   // equality is for ConvexTriangulation.
   // FIXME: This can be avoided if we use interior segment tests.
-  const std::vector<Point> unique = unique_points(points);
+  std::vector<Point> unique = unique_points(points);
   return unique;
 }
 //-----------------------------------------------------------------------------
 std::vector<Point>
-IntersectionConstruction::_intersection_triangle_segment_3d(Point p0,
-							    Point p1,
-							    Point p2,
-							    Point q0,
-							    Point q1)
-{
-#ifdef augustdebug
-  std::cout << "-----------------\n" << __FUNCTION__<<'\n';
-  std::cout << tools::drawtriangle({p0,p1,p2})<<tools::drawtriangle({q0,q1})<<'\n';
-#endif
+IntersectionConstruction::_intersection_triangle_segment_3d(const Point& p0,
+							    const Point& p1,
+							    const Point& p2,
+							    const Point& q0,
+							    const Point& q1)
+{
+  dolfin_error("IntersectionConstruction.cpp",
+	       "compute triangle-segment 3d intersection",
+	       "Not implemented.");
+  return std::vector<Point>();
+}
+
+//-----------------------------------------------------------------------------
+std::vector<Point>
+IntersectionConstruction::_intersection_triangle_triangle_2d(const Point& p0,
+							     const Point& p1,
+							     const Point& p2,
+							     const Point& q0,
+							     const Point& q1,
+							     const Point& q2)
+{
+  std::vector<Point> points_0 = intersection_triangle_segment_2d(p0, p1, p2,
+								 q0, q1);
+
+  std::vector<Point> points_1 = intersection_triangle_segment_2d(p0, p1, p2,
+								 q0, q2);
+
+  std::vector<Point> points_2 = intersection_triangle_segment_2d(p0, p1, p2,
+								 q1, q2);
+
+  std::vector<Point> points_3 = intersection_triangle_segment_2d(q0, q1, q2,
+								 p0, p1);
+
+  std::vector<Point> points_4 = intersection_triangle_segment_2d(q0, q1, q2,
+								 p0, p2);
+
+  std::vector<Point> points_5 = intersection_triangle_segment_2d(q0, q1, q2,
+								 p1, p2);
 
   std::vector<Point> points;
-
-  if (CollisionPredicates::collides_triangle_point_3d(p0, p1, p2, q0))
-    points.push_back(q0);
-
-  // std::cout <<__FUNCTION__<<' '<<__LINE__<<'\n';
-  // for (const Point p: points)
-  //   std::cout << tools::plot3(p);
-  // std::cout << std::endl;
-
-  if (CollisionPredicates::collides_triangle_point_3d(p0, p1, p2, q1))
-    points.push_back(q1);
-
-  // std::cout <<__FUNCTION__<<' '<<__LINE__<<'\n';
-  // for (const Point p: points)
-  //   std::cout << tools::plot3(p);
-  // std::cout << std::endl;
-
-  // We may finish
-  if (points.size() == 2) return points;
-
-  if (CollisionPredicates::collides_segment_segment_3d(p0, p1, q0, q1))
-  {
-    const std::vector<Point> intersection = intersection_segment_segment_3d(p0, p1, q0, q1);
-    // FIXME: Should we require consistency between collision and intersection
-    //dolfin_assert(intersection.size());
-    points.insert(points.end(), intersection.begin(), intersection.end());
-  }
-  // std::cout <<__FUNCTION__<<' '<<__LINE__<<'\n';
-  // for (const Point p: points)
-  //   std::cout << tools::plot3(p);
-  // std::cout << std::endl;
-
-  if (CollisionPredicates::collides_segment_segment_3d(p0, p2, q0, q1))
-  {
-    const std::vector<Point> intersection = intersection_segment_segment_3d(p0, p2, q0, q1);
-    //dolfin_assert(intersection.size());
-    points.insert(points.end(), intersection.begin(), intersection.end());
-  }
-  // std::cout <<__FUNCTION__<<' '<<__LINE__<<'\n';
-  // for (const Point p: points)
-  //   std::cout << tools::plot3(p);
-  // std::cout << std::endl;
-
-  if (CollisionPredicates::collides_segment_segment_3d(p1, p2, q0, q1))
-  {
-    const std::vector<Point> intersection = intersection_segment_segment_3d(p1, p2, q0, q1);
-    //dolfin_assert(intersection.size());
-    points.insert(points.end(), intersection.begin(), intersection.end());
-  }
-  // std::cout <<__FUNCTION__<<' '<<__LINE__<<'\n';
-  // for (const Point p: points)
-  //   std::cout << tools::plot3(p);
-  // std::cout << std::endl;
-
-
-  // Think ray-plane intersection if segment is not in plane (which it
-  // shouldn't be)
-
-  // normal
-  Point n = cross_product(p0,p1,p2);
-  n /= n.norm();
-
-  // Eqn for plane is n.x = d
-  const double d = n.dot(p0);
-
-  // Ray is r(t) = q0 + t(q1 - q0). Intersection with plane is at t =
-  // (d - n.dot(q0)) / n.dot(q1-q0). Make sure normal is not
-  // orthogonal to plane (should be detected above though)
-
-  const Point x = q0 + (d - n.dot(q0)) / n.dot(q1-q0) * (q1 - q0);
-  //std::cout << CollisionPredicates::collides_triangle_point_3d(p0,p1,p2, x)<<'\n';
-
-  points.push_back(x);
-
-
-
-
-  // // Compute intersection of segment and plane and check if point
-  // // found is inside triangle. Let the plane be defined by p0, p1,
-  // // p2. The intersection point is then given by p = a + z(b-a) where
-  // // z = orient3d(a,d,e,c) / det(a-b, d-c, e-c)
-
-  // // Let a = q0, d = p0, e = p1, c = p2
-  // const double numer = orient3d(q0.coordinates(), p0.coordinates(), p1.coordinates(), p2.coordinates());
-  // const double denom = det(q0 - q1, p0 - p2, p1 - p2);
-
-  // if (denom == 0 and numer != 0)
-  // {
-  //   // line is parallel to plane
-  //   std::cout << numer << ' '<< denom << "    "<<CollisionPredicates::collides_triangle_segment_3d(p0,p1,p2, q0,q1)<<'\n';
-  //   PPause;
-  // }
-  // else if (denom == 0 and numer == 0)
-  // {
-  //   // line lies in the the plane: this should be taken care of above
-  //   // since numer == 0 means q0 in p0, p1, p2
-
-  //   PPause;
-  // }
-  // else
-  // {
-  //   Point x0;
-
-  //   // If fraction is close to 1, swap q0 and q1
-  //   if (std::abs(numer / denom - 1) < DOLFIN_EPS_LARGE)
-  //   {
-  //     const double numer_swapped = orient3d(q1.coordinates(), p0.coordinates(), p1.coordinates(), p2.coordinates());
-  //     // Denominator flips sign
-  //     x0 = q1 - numer_swapped / denom * (q0 - q1);
-  //   }
-  //   else
-  //   {
-  //     x0 = q0 + numer / denom * (q1 - q0);
-  //   }
-  //   points.push_back(x0);
-  // }
+  points.insert(points.end(),
+		points_0.begin(), points_0.end());
+  points.insert(points.end(),
+		points_1.begin(), points_1.end());
+  points.insert(points.end(),
+		points_2.begin(), points_2.end());
+  points.insert(points.end(),
+		points_3.begin(), points_3.end());
+  points.insert(points.end(),
+		points_4.begin(), points_4.end());
+  points.insert(points.end(),
+		points_5.begin(), points_5.end());
 
 
   // Remove strict duplictes. Use exact equality here. Approximate
   // equality is for ConvexTriangulation.
   // FIXME: This can be avoided if we use interior segment tests.
-  const std::vector<Point> unique = unique_points(points);
-
-  // {
-  //   std::cout << __FUNCTION__<<' '<<tools::drawtriangle({p0,p1,p2})<<tools::drawtriangle({q0,q1})<<"   ";
-  //   for (const Point p: unique)
-  //     std::cout << tools::plot3(p);
-  //   std::cout << std::endl;
-  // }
-
+  std::vector<Point> unique = unique_points(points);
   return unique;
-}
-
-//-----------------------------------------------------------------------------
-std::vector<Point>
-IntersectionConstruction::_intersection_triangle_triangle_2d(Point p0,
-							     Point p1,
-							     Point p2,
-							     Point q0,
-							     Point q1,
-							     Point q2)
-{
-#ifdef augustdebug
-  std::cout << __FUNCTION__<<" intersection of\n"
-  	    << tools::drawtriangle({p0,p1,p2})<<tools::drawtriangle({q0,q1,q2})<<std::endl;
-#endif
-
-  std::vector<Point> points;
-
-  if (CollisionPredicates::collides_triangle_triangle_2d(p0, p1, p2,
-  							 q0, q1, q2))
-  {
-    // Pack points as vectors
-    std::array<Point, 3> tri_0({p0, p1, p2});
-    std::array<Point, 3> tri_1({q0, q1, q2});
-
-    // Find all vertex-vertex collision
-    for (std::size_t i = 0; i < 3; i++)
-    {
-      for (std::size_t j = 0; j < 3; j++)
-      {
-  	if (tri_0[i] == tri_1[j])
-  	  points.push_back(tri_0[i]);
-      }
-    }
-
-#ifdef augustdebug
-    std::cout << " after vertex--vertex collisions: total " << points.size() <<" points: ";
-    for (const Point p: points) std::cout << tools::plot3(p);
-    std::cout << std::endl;
-#endif
-
-    // Find all vertex-"edge interior" intersections
-    for (std::size_t i = 0; i < 3; i++)
-    {
-      for (std::size_t j = 0; j < 3; j++)
-      {
-  	if (tri_0[i] != tri_1[j] && tri_0[(i+1)%3] != tri_1[j] &&
-  	    CollisionPredicates::collides_segment_point_2d(tri_0[i], tri_0[(i+1)%3], tri_1[j]))
-  	  points.push_back(tri_1[j]);
-
-  	if (tri_1[i] != tri_0[j] && tri_1[(i+1)%3] != tri_0[j] &&
-  	    CollisionPredicates::collides_segment_point_2d(tri_1[i], tri_1[(i+1)%3], tri_0[j]))
-  	  points.push_back(tri_0[j]);
-      }
-    }
-
-#ifdef augustdebug
-    std::cout << " after vertex edge interior collisions: total " << points.size() <<" points: ";
-    for (const Point p: points) std::cout << tools::plot3(p);
-    std::cout << std::endl;
-#endif
-
-    // Find all "edge interior"-"edge interior" intersections
-    for (std::size_t i = 0; i < 3; i++)
-    {
-      for (std::size_t j = 0; j < 3; j++)
-      {
-  	{
-  	  std::vector<Point> triangulation =
-  	    intersection_segment_segment_2d(tri_0[i],
-					    tri_0[(i+1)%3],
-					    tri_1[j],
-					    tri_1[(j+1)%3]);
-
-  	  points.insert(points.end(), triangulation.begin(), triangulation.end());
-  	}
-      }
-    }
-
-#ifdef augustdebug
-    std::cout << " after edge interior -- edge interior collisions: total " << points.size() <<" points: ";
-    for (const Point p: points) std::cout << tools::plot(p);
-    std::cout << std::endl;
-#endif
-
-    // Find alle vertex-"triangle interior" intersections
-    const int s0 = std::signbit(orient2d(tri_0[0].coordinates(), tri_0[1].coordinates(), tri_0[2].coordinates())) == true ? -1 : 1;
-    const int s1 = std::signbit(orient2d(tri_1[0].coordinates(), tri_1[1].coordinates(), tri_1[2].coordinates())) == true ? -1 : 1;
-
-    for (std::size_t i = 0; i < 3; ++i)
-    {
-      const double q0_q1_pi = s1*orient2d(tri_1[0].coordinates(), tri_1[1].coordinates(), tri_0[i].coordinates());
-      const double q1_q2_pi = s1*orient2d(tri_1[1].coordinates(), tri_1[2].coordinates(), tri_0[i].coordinates());
-      const double q2_q0_pi = s1*orient2d(tri_1[2].coordinates(), tri_1[0].coordinates(), tri_0[i].coordinates());
-
-      if (q0_q1_pi > 0. and
-  	  q1_q2_pi > 0. and
-  	  q2_q0_pi > 0.)
-      {
-  	points.push_back(tri_0[i]);
-      }
-
-      const double p0_p1_qi = s0*orient2d(tri_0[0].coordinates(), tri_0[1].coordinates(), tri_1[i].coordinates());
-      const double p1_p2_qi = s0*orient2d(tri_0[1].coordinates(), tri_0[2].coordinates(), tri_1[i].coordinates());
-      const double p2_p0_qi = s0*orient2d(tri_0[2].coordinates(), tri_0[0].coordinates(), tri_1[i].coordinates());
-
-      if (p0_p1_qi > 0. and
-  	  p1_p2_qi > 0. and
-  	  p2_p0_qi > 0.)
-      {
-  	points.push_back(tri_1[i]);
-      }
-    }
-
-#ifdef augustdebug
-    std::cout << " after vertex -- triangle collisions: total " << points.size() <<" points: ";
-    for (const Point p: points) std::cout << tools::plot(p);
-    std::cout << std::endl;
-#endif
-  }
-
-
-  return unique_points(points);
 }
 //-----------------------------------------------------------------------------
 std::vector<Point>
@@ -1044,12 +628,6 @@
       const std::vector<Point> ii = intersection_triangle_segment_3d(tri[0], tri[1], tri[2],
                                                                      tet[tet_edges[e][0]],
                                                                      tet[tet_edges[e][1]]);
-#ifdef augustdebug
-      std::cout << __FUNCTION__<<'\n'
-		<< tools::drawtriangle({p0,p1,p2,p3})<<tools::drawtriangle({q0,q1,q2})<<'\n'
-		<< tools::drawtriangle({tri[0], tri[1], tri[2]})<<tools::drawtriangle({tet[tet_edges[e][0]],tet[tet_edges[e][1]]})<<'\n';
-#endif
-
       dolfin_assert(ii.size());
       points.insert(points.end(), ii.begin(), ii.end());
     }
@@ -1128,8 +706,20 @@
   // additional point not found on the polyhedron facets.
 
   // Pack points as vectors
-  const std::array<Point, 4> tet_0 = {p0, p1, p2, p3};
-  const std::array<Point, 4> tet_1 = {q0, q1, q2, q3};
+  std::array<Point, 4> tet_0 = {p0, p1, p2, p3};
+  std::array<Point, 4> tet_1 = {q0, q1, q2, q3};
+
+  // Tolerance for the tetrahedron determinant (otherwise problems
+  // with warped tets)
+  //const double tet_det_tol = DOLFIN_EPS_LARGE;
+
+  // Tolerance for duplicate points (p and q are the same if
+  // (p-q).norm() < same_point_tol)
+  const double same_point_tol = DOLFIN_EPS_LARGE;
+
+  // Tolerance for small triangle (could be improved by identifying
+  // sliver and small triangles)
+  //const double tri_det_tol = DOLFIN_EPS_LARGE;
 
   // Points in the triangulation (unique)
   std::vector<Point> points;
@@ -1221,62 +811,53 @@
     }
   }
 
-  std::vector<Point> unique = unique_points(points);
-  return unique;
+  // Remove duplicate nodes
+  // FIXME: If this is necessary, reuse code from ConvexTriangulation
+  std::vector<Point> tmp;
+  tmp.reserve(points.size());
+  for (std::size_t i = 0; i < points.size(); ++i)
+  {
+    bool different=true;
+    for (std::size_t j = i+1; j < points.size(); ++j)
+    {
+      if ((points[i] - points[j]).norm() < same_point_tol)
+      {
+  	different = false;
+  	break;
+      }
+    }
+
+    if (different)
+      tmp.push_back(points[i]);
+  }
+  points = tmp;
+
+
 }
 //-----------------------------------------------------------------------------
 std::vector<Point>
 IntersectionConstruction::unique_points(std::vector<Point> input_points)
 {
-  std::vector<Point> unique;
-  unique.reserve(input_points.size());
+  // Create a strictly unique list of points
+
+  std::vector<Point> points;
 
   for (std::size_t i = 0; i < input_points.size(); ++i)
   {
-    bool found = false;
+    bool unique = true;
     for (std::size_t j = i+1; j < input_points.size(); ++j)
+    {
       if (input_points[i] == input_points[j])
       {
-	found = true;
+	unique = false;
 	break;
       }
-    if (!found)
-      unique.push_back(input_points[i]);
-  }
-
-  return unique;
-}
-
-//-----------------------------------------------------------------------------
- double IntersectionConstruction::det(Point ab, Point dc, Point ec)
-
-{
-  double a = ab.x(), b = ab.y(), c = ab.z();
-  double d = dc.x(), e = dc.y(), f = dc.z();
-  double g = ec.x(), h = ec.y(), i = ec.z();
-  return a * (e * i - f * h)
-       + b * (f * g - d * i)
-       + c * (d * h - e * g);
-}
-//-----------------------------------------------------------------------------
-Point IntersectionConstruction::cross_product(Point a,
-					      Point b,
-					      Point c)
-{
-  // Accurate cross product p = (a-c) x (b-c). See Shewchuk Lecture
-  // Notes on Geometric Robustness.
-  double ayz[2] = {a.y(), a.z()};
-  double byz[2] = {b.y(), b.z()};
-  double cyz[2] = {c.y(), c.z()};
-  double azx[2] = {a.z(), a.x()};
-  double bzx[2] = {b.z(), b.x()};
-  double czx[2] = {c.z(), c.x()};
-  double axy[2] = {a.x(), a.y()};
-  double bxy[2] = {b.x(), b.y()};
-  double cxy[2] = {c.x(), c.y()};
-  Point p(orient2d(ayz, byz, cyz),
-	  orient2d(azx, bzx, czx),
-	  orient2d(axy, bxy, cxy));
-  return p;
-}
+    }
+    if (unique)
+      points.push_back(input_points[i]);
+  }
+
+  return points;
+}
+
 //-----------------------------------------------------------------------------