--- conflicted
+++ resolved
@@ -177,11 +177,7 @@
     << "*** " << "Reason:  " << reason << "." << std::endl
     << "*** " << "Where:   This error was encountered inside " << location << "."
     << std::endl
-<<<<<<< HEAD
-    << "*** " << "Process: " << MPI::process_number(MPI_COMM_WORLD) << std::endl
-=======
     << "*** " << "Process: " << _mpi_rank << std::endl
->>>>>>> 7daf1bd8
     << "*** " << std::endl
     << "*** " << "DOLFIN version: " << dolfin_version()  << std::endl
     << "*** " << "Git changeset:  " << git_commit_hash() << std::endl
@@ -409,16 +405,6 @@
   if (!_active || log_level < _log_level)
     return;
 
-<<<<<<< HEAD
-  // Get data from MPI (only first time)
-  if (num_processes == 0)
-  {
-    num_processes = MPI::num_processes(MPI_COMM_WORLD);
-    process_number = MPI::process_number(MPI_COMM_WORLD);
-  }
-
-=======
->>>>>>> 7daf1bd8
   // Check if we want output on root process only
   const bool std_out_all_processes = parameters["std_out_all_processes"];
   if (rank > 0 && !std_out_all_processes && log_level < WARNING)
