--- conflicted
+++ resolved
@@ -18,11 +18,7 @@
 // Modified by Fredrik Valdmanis, 2011
 //
 // First added:  2009-07-02
-<<<<<<< HEAD
-// Last changed: 2011-09-13
-=======
 // Last changed: 2011-10-21
->>>>>>> 2864d7d0
 
 #ifndef __GLOBAL_PARAMETERS_H
 #define __GLOBAL_PARAMETERS_H
