// Copyright (C) 2009-2011 Anders Logg
//
// This file is part of DOLFIN.
//
// DOLFIN is free software: you can redistribute it and/or modify
// it under the terms of the GNU Lesser General Public License as published by
// the Free Software Foundation, either version 3 of the License, or
// (at your option) any later version.
//
// DOLFIN is distributed in the hope that it will be useful,
// but WITHOUT ANY WARRANTY; without even the implied warranty of
// MERCHANTABILITY or FITNESS FOR A PARTICULAR PURPOSE. See the
// GNU Lesser General Public License for more details.
//
// You should have received a copy of the GNU Lesser General Public License
// along with DOLFIN. If not, see <http://www.gnu.org/licenses/>.
//
// Modified by Fredrik Valdmanis, 2011
//
// First added:  2009-07-02
// Last changed: 2013-06-21

#ifndef __GLOBAL_PARAMETERS_H
#define __GLOBAL_PARAMETERS_H

#include "Parameters.h"
#include <dolfin/la/KrylovSolver.h>
#include <dolfin/la/LUSolver.h>

namespace dolfin
{

  /// This class defines the global DOLFIN parameter database.

  class GlobalParameters : public Parameters
  {
  public:

    /// Constructor
    GlobalParameters();

    /// Destructor
    virtual ~GlobalParameters();

    /// Parse parameters from command-line
    virtual void parse(int argc, char* argv[]);

    /// Default parameter values
    static Parameters default_parameters()
    {
      Parameters p("dolfin");

      // General

      // Prefix for timer tasks
      p.add("timer_prefix", "");

      // Allow extrapolation in function interpolation
      p.add("allow_extrapolation", false);

      // Use exact or linear interpolation in ODESolution::eval()
      p.add("exact_interpolation", true);

      // Output

      // Print standard output on all processes
      p.add("std_out_all_processes", true);

      // Line width relative to edge length in SVG output
      p.add("relative_line_width", 0.025);

      // Number of threads to run, 0 = run serial version
      p.add("num_threads", 0);

      // DOF reordering when running in serial
      p.add("reorder_dofs_serial", true);

      // Add dof ordering library
      std::string default_dof_ordering_library = "Boost";
      #ifdef HAS_SCOTCH
      default_dof_ordering_library = "SCOTCH";
      #endif
      p.add("dof_ordering_library", default_dof_ordering_library,
            {"Boost", "random", "SCOTCH"});

      // Print the level of thread support provided by the MPI library
      p.add("print_mpi_thread_support_level", false);

<<<<<<< HEAD
      // Allowed modes of ghost cell support
      std::set<std::string> allowed_ghost_modes;
      allowed_ghost_modes.insert("shared_facet");
      allowed_ghost_modes.insert("shared_vertex");
      allowed_ghost_modes.insert("none");
      p.add("ghost_mode", "none", allowed_ghost_modes);
=======
      // Mesh ghosting type
      p.add("ghost_mode", "none",
            {"shared_facet", "shared_vertex", "none"});
>>>>>>> 951295cb

      // Mesh ordering via SCOTCH and GPS
      p.add("reorder_cells_gps", false);
      p.add("reorder_vertices_gps", false);
<<<<<<< HEAD

      // Allowed partitioners (not necessarily installed)
      std::set<std::string> allowed_mesh_partitioners;
      allowed_mesh_partitioners.insert("ParMETIS");
      allowed_mesh_partitioners.insert("SCOTCH");
      allowed_mesh_partitioners.insert("Zoltan_RCB");
      allowed_mesh_partitioners.insert("Zoltan_PHG");
      allowed_mesh_partitioners.insert("None");
=======
>>>>>>> 951295cb

      // Set default graph/mesh partitioner
      std::string default_mesh_partitioner = "SCOTCH";
      #ifdef HAS_PARMETIS
        #ifndef HAS_SCOTCH
        default_mesh_partitioner = "ParMETIS";
        #endif
      #endif
      p.add("mesh_partitioner", default_mesh_partitioner,
            {"ParMETIS", "SCOTCH", "Zoltan_RCB", "Zoltan_PHG", "None"});

      // Approaches to partitioning (following Zoltan syntax)
      // but applies to both Zoltan PHG and ParMETIS
      p.add("partitioning_approach", "PARTITION",
            {"PARTITION", "REPARTITION", "REFINE"});

      #ifdef HAS_PARMETIS
      // Repartitioning parameter, determines how strongly to hold on
      // to cells when shifting between processes
      p.add("ParMETIS_repartitioning_weight", 1000.0);
      #endif

      #ifdef HAS_TRILINOS
      // Zoltan PHG partitioner parameters
      p.add("Zoltan_PHG_REPART_MULTIPLIER", 1.0);
      #endif

      // Graph coloring
      std::set<std::string> allowed_coloring_libraries;
      allowed_coloring_libraries.insert("Boost");
      #ifdef HAS_TRILINOS
      allowed_coloring_libraries.insert("Zoltan");
      #endif
      p.add("graph_coloring_library", "Boost", allowed_coloring_libraries);

      // Mesh refinement
      p.add("refinement_algorithm",
        "recursive_bisection",
        {"recursive_bisection", "bisection", "iterative_bisection",
        "recursive_bisection", "regular_cut"});

      // Linear algebra
      std::string  default_backend = "uBLAS";
      std::set<std::string> allowed_backends = {"uBLAS", "STL", "uBLAS"};
      #ifdef HAS_PETSC
      allowed_backends.insert("PETSc");
      default_backend = "PETSc";
      p.add("use_petsc_signal_handler", false);
      #endif
      #ifdef HAS_PETSC_CUSP
      allowed_backends.insert("PETScCusp");
      #endif
      #ifdef HAS_TRILINOS
      allowed_backends.insert("Epetra");
        #ifndef HAS_PETSC
        default_backend = "Epetra";
        #endif
      #endif
      p.add("linear_algebra_backend",
            default_backend,
            allowed_backends);

      // Add nested parameter sets
      p.add(KrylovSolver::default_parameters());
      p.add(LUSolver::default_parameters());

      return p;
    }

  };

  /// The global parameter database
  extern GlobalParameters parameters;

}

#endif<|MERGE_RESOLUTION|>--- conflicted
+++ resolved
@@ -86,33 +86,13 @@
       // Print the level of thread support provided by the MPI library
       p.add("print_mpi_thread_support_level", false);
 
-<<<<<<< HEAD
-      // Allowed modes of ghost cell support
-      std::set<std::string> allowed_ghost_modes;
-      allowed_ghost_modes.insert("shared_facet");
-      allowed_ghost_modes.insert("shared_vertex");
-      allowed_ghost_modes.insert("none");
-      p.add("ghost_mode", "none", allowed_ghost_modes);
-=======
       // Mesh ghosting type
       p.add("ghost_mode", "none",
             {"shared_facet", "shared_vertex", "none"});
->>>>>>> 951295cb
 
       // Mesh ordering via SCOTCH and GPS
       p.add("reorder_cells_gps", false);
       p.add("reorder_vertices_gps", false);
-<<<<<<< HEAD
-
-      // Allowed partitioners (not necessarily installed)
-      std::set<std::string> allowed_mesh_partitioners;
-      allowed_mesh_partitioners.insert("ParMETIS");
-      allowed_mesh_partitioners.insert("SCOTCH");
-      allowed_mesh_partitioners.insert("Zoltan_RCB");
-      allowed_mesh_partitioners.insert("Zoltan_PHG");
-      allowed_mesh_partitioners.insert("None");
-=======
->>>>>>> 951295cb
 
       // Set default graph/mesh partitioner
       std::string default_mesh_partitioner = "SCOTCH";
