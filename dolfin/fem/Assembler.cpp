// Copyright (C) 2007-2010 Anders Logg.
// Licensed under the GNU LGPL Version 2.1.
//
// Modified by Garth N. Wells, 2007-2009
// Modified by Ola Skavhaug, 2007-2009
// Modified by Kent-Andre Mardal, 2008
//
// First added:  2007-01-17
// Last changed: 2011-03-11

#include <dolfin/log/dolfin_log.h>
#include <dolfin/common/Timer.h>
#include <dolfin/parameter/GlobalParameters.h>
#include <dolfin/la/GenericTensor.h>
#include <dolfin/mesh/Mesh.h>
#include <dolfin/mesh/Cell.h>
#include <dolfin/mesh/Facet.h>
#include <dolfin/mesh/MeshData.h>
#include <dolfin/mesh/MeshFunction.h>
#include <dolfin/mesh/SubDomain.h>
#include <dolfin/function/GenericFunction.h>
#include <dolfin/function/FunctionSpace.h>
#include "GenericDofMap.h"
#include "Form.h"
#include "UFC.h"
#include "FiniteElement.h"
#include "OpenMpAssembler.h"
#include "AssemblerTools.h"
#include "Assembler.h"

using namespace dolfin;

//----------------------------------------------------------------------------
void Assembler::assemble(GenericTensor& A,
                         const Form& a,
                         bool reset_sparsity,
                         bool add_values)
{
<<<<<<< HEAD
  assemble(A, a, 0, 0, 0, reset_sparsity, add_values);
=======
  // Extract boundary indicators (if any)
  boost::shared_ptr<const MeshFunction<unsigned int> > exterior_facet_domains
    = a.mesh().data().mesh_function("exterior facet domains");

  // Assemble
  assemble(A, a, 0, exterior_facet_domains.get(), 0, reset_sparsity, add_values);
>>>>>>> 0ba489b2
}
//-----------------------------------------------------------------------------
void Assembler::assemble(GenericTensor& A,
                         const Form& a,
                         const SubDomain& sub_domain,
                         bool reset_sparsity,
                         bool add_values)
{
  // Extract mesh
  const Mesh& mesh = a.mesh();

  // Extract cell domains
  MeshFunction<uint>* cell_domains = 0;
  if (a.ufc_form().num_cell_domains() > 0)
  {
    cell_domains = new MeshFunction<uint>(mesh, mesh.topology().dim(), 1);
    sub_domain.mark(*cell_domains, 0);
  }

  // Extract facet domains
  MeshFunction<uint>* facet_domains = 0;
  if (a.ufc_form().num_exterior_facet_domains() > 0 ||
      a.ufc_form().num_interior_facet_domains() > 0)
  {
    facet_domains = new MeshFunction<uint>(mesh, mesh.topology().dim() - 1, 1);
    sub_domain.mark(*facet_domains, 0);
  }

  // Assemble
  assemble(A, a,
           cell_domains, facet_domains, facet_domains,
           reset_sparsity, add_values);

  // Delete domains
  delete cell_domains;
  delete facet_domains;
}
//-----------------------------------------------------------------------------
void Assembler::assemble(GenericTensor& A,
                         const Form& a,
                         const MeshFunction<uint>* cell_domains,
                         const MeshFunction<uint>* exterior_facet_domains,
                         const MeshFunction<uint>* interior_facet_domains,
                         bool reset_sparsity,
                         bool add_values)
{
  // All assembler functions above end up calling this function, which
  // in turn calls the assembler functions below to assemble over
  // cells, exterior and interior facets. Note the importance of
  // treating empty mesh functions as null pointers for the PyDOLFIN
  // interface.

  // Get cell domains
  if (!cell_domains || cell_domains->size() == 0)
  {
    cell_domains = a.cell_domains_shared_ptr().get();
    if (!cell_domains)
      cell_domains = a.mesh().data().mesh_function("cell_domains");
  }

  // Get exterior facet domains
  if (!exterior_facet_domains || exterior_facet_domains->size() == 0)
  {
    exterior_facet_domains = a.exterior_facet_domains_shared_ptr().get();
    if (!exterior_facet_domains)
      exterior_facet_domains = a.mesh().data().mesh_function("exterior_facet_domains");
  }

  // Get interior facet domains
  if (!interior_facet_domains || interior_facet_domains->size() == 0)
  {
    interior_facet_domains = a.interior_facet_domains_shared_ptr().get();
    if (!interior_facet_domains)
      interior_facet_domains = a.mesh().data().mesh_function("interior_facet_domains");
  }

  // Check whether we should call the multi-core assembler
  #ifdef HAS_OPENMP
  const uint num_threads = parameters["num_threads"];
  if (num_threads > 0)
  {
    //MulticoreAssembler::assemble(A, a,
    //                             cell_domains,
    //                             exterior_facet_domains,
    //                             interior_facet_domains,
    //                             reset_sparsity, add_values, num_threads);

    OpenMpAssembler::assemble(A, a,
                              cell_domains,
                              exterior_facet_domains,
                              interior_facet_domains,
                              reset_sparsity, add_values);
    return;
  }
  #endif

  // Check form
  AssemblerTools::check(a);

  // Create data structure for local assembly data
  UFC ufc(a);

  // Gather off-process coefficients
  const std::vector<boost::shared_ptr<const GenericFunction> > coefficients = a.coefficients();
  for (uint i = 0; i < coefficients.size(); ++i)
    coefficients[i]->gather();

  // Initialize global tensor
  AssemblerTools::init_global_tensor(A, a, reset_sparsity, add_values);

  // Assemble over cells
  assemble_cells(A, a, ufc, cell_domains, 0);

  // Assemble over exterior facets
  assemble_exterior_facets(A, a, ufc, exterior_facet_domains, 0);

  // Assemble over interior facets
  assemble_interior_facets(A, a, ufc, interior_facet_domains, 0);

  // Finalize assembly of global tensor
  A.apply("add");
}
//-----------------------------------------------------------------------------
void Assembler::assemble_cells(GenericTensor& A,
                               const Form& a,
                               UFC& ufc,
                               const MeshFunction<uint>* domains,
                               std::vector<double>* values)
{
  // Skip assembly if there are no cell integrals
  if (ufc.form.num_cell_domains() == 0)
    return;
  Timer timer("Assemble cells");

  // Extract mesh
  const Mesh& mesh = a.mesh();

  // Form rank
  const uint form_rank = ufc.form.rank();

  // Collect pointers to dof maps
  std::vector<const GenericDofMap*> dofmaps;
  for (uint i = 0; i < form_rank; ++i)
    dofmaps.push_back(&a.function_space(i)->dofmap());

  // Vector to hold dof map for a cell
  std::vector<const std::vector<uint>* > dofs(form_rank);

  // Cell integral
  ufc::cell_integral* integral = ufc.cell_integrals[0].get();

  // Assemble over cells
  Progress p(AssemblerTools::progress_message(A.rank(), "cells"), mesh.num_cells());
  for (CellIterator cell(mesh); !cell.end(); ++cell)
  {
    // Get integral for sub domain (if any)
    if (domains && domains->size() > 0)
    {
      const uint domain = (*domains)[*cell];
      if (domain < ufc.form.num_cell_domains())
        integral = ufc.cell_integrals[domain].get();
      else
        continue;
    }

    // Skip integral if zero
    if (!integral)
      continue;

    // Update to current cell
    ufc.update(*cell);

    // Get local-to-global dof maps for cell
    for (uint i = 0; i < form_rank; ++i)
      dofs[i] = &(dofmaps[i]->cell_dofs(cell->index()));

    // Tabulate cell tensor
    integral->tabulate_tensor(ufc.A.get(), ufc.w, ufc.cell);

    // Add entries to global tensor. Either store values cell-by-cell
    // (currently only available for functionals)
    if (values && ufc.form.rank() == 0)
      (*values)[cell->index()] = ufc.A[0];
    else
      A.add(ufc.A.get(), dofs);

    p++;
  }
}
//-----------------------------------------------------------------------------
void Assembler::assemble_exterior_facets(GenericTensor& A,
                                         const Form& a,
                                         UFC& ufc,
                                         const MeshFunction<uint>* domains,
                                         std::vector<double>* values)
{
  // Skip assembly if there are no exterior facet integrals
  if (ufc.form.num_exterior_facet_domains() == 0)
    return;
  Timer timer("Assemble exterior facets");

  // Extract mesh
  const Mesh& mesh = a.mesh();

  // Form rank
  const uint form_rank = ufc.form.rank();

  // Collect pointers to dof maps
  std::vector<const GenericDofMap*> dofmaps;
  for (uint i = 0; i < form_rank; ++i)
    dofmaps.push_back(&a.function_space(i)->dofmap());

  // Vector to hold dof map for a cell
  std::vector<const std::vector<uint>* > dofs(form_rank);

  // Exterior facet integral
  const ufc::exterior_facet_integral* integral = ufc.exterior_facet_integrals[0].get();

  // Compute facets and facet - cell connectivity if not already computed
  const uint D = mesh.topology().dim();
  mesh.init(D - 1);
  mesh.init(D - 1, D);
  assert(mesh.ordered());

  // Extract exterior (non shared) facets markers
   boost::shared_ptr<const MeshFunction<unsigned int> > exterior_facets = mesh.data().mesh_function("exterior facets");

  // Assemble over exterior facets (the cells of the boundary)
  Progress p(AssemblerTools::progress_message(A.rank(), "exterior facets"), mesh.num_facets());
  for (FacetIterator facet(mesh); !facet.end(); ++facet)
  {
    // Only consider exterior facets
    if (facet->num_entities(D) == 2 || (exterior_facets && !(*exterior_facets)[*facet]))
    {
      p++;
      continue;
    }

    // Get integral for sub domain (if any)
    if (domains && domains->size() > 0)
    {
      const uint domain = (*domains)[*facet];
      if (domain < ufc.form.num_exterior_facet_domains())
        integral = ufc.exterior_facet_integrals[domain].get();
      else
        continue;
    }

    // Skip integral if zero
    if (!integral)
      continue;

    // Get mesh cell to which mesh facet belongs (pick first, there is only one)
    assert(facet->num_entities(D) == 1);
    Cell mesh_cell(mesh, facet->entities(D)[0]);

    // Get local index of facet with respect to the cell
    const uint local_facet = mesh_cell.index(*facet);

    // Update to current cell
    ufc.update(mesh_cell, local_facet);

    // Get local-to-global dof maps for cell
    for (uint i = 0; i < form_rank; ++i)
      dofs[i] = &(dofmaps[i]->cell_dofs(mesh_cell.index()));

    // Tabulate exterior facet tensor
    integral->tabulate_tensor(ufc.A.get(), ufc.w, ufc.cell, local_facet);

    // Add entries to global tensor
    A.add(ufc.A.get(), dofs);

    p++;
  }
}
//-----------------------------------------------------------------------------
void Assembler::assemble_interior_facets(GenericTensor& A,
                                         const Form& a,
                                         UFC& ufc,
                                         const MeshFunction<uint>* domains,
                                         std::vector<double>* values)
{
  // Skip assembly if there are no interior facet integrals
  if (ufc.form.num_interior_facet_domains() == 0)
    return;

  Timer timer("Assemble interior facets");

  // Extract mesh and coefficients
  const Mesh& mesh = a.mesh();

  // Form rank
  const uint form_rank = ufc.form.rank();

  // Collect pointers to dof maps
  std::vector<const GenericDofMap*> dofmaps;
  for (uint i = 0; i < form_rank; ++i)
    dofmaps.push_back(&a.function_space(i)->dofmap());

  // Vector to hold dofs for cells
  std::vector<std::vector<uint> > macro_dofs(form_rank);

  // Interior facet integral
  const ufc::interior_facet_integral* integral = ufc.interior_facet_integrals[0].get();

  // Compute facets and facet - cell connectivity if not already computed
  const uint D = mesh.topology().dim();
  mesh.init(D - 1);
  mesh.init(D - 1, D);
  assert(mesh.ordered());

  // Get interior facet directions (if any)
  boost::shared_ptr<MeshFunction<unsigned int> > facet_orientation = mesh.data().mesh_function("facet orientation");
  if (facet_orientation && facet_orientation->dim() != D - 1)
  {
    error("Expecting facet orientation to be defined on facets (not dimension %d).",
          facet_orientation->dim());
  }

  // Assemble over interior facets (the facets of the mesh)
  Progress p(AssemblerTools::progress_message(A.rank(), "interior facets"), mesh.num_facets());
  for (FacetIterator facet(mesh); !facet.end(); ++facet)
  {
    // Only consider interior facets
    if (!facet->interior())
    {
      p++;
      continue;
    }

    // Get integral for sub domain (if any)
    if (domains && domains->size() > 0)
    {
      const uint domain = (*domains)[*facet];
      if (domain < ufc.form.num_interior_facet_domains())
        integral = ufc.interior_facet_integrals[domain].get();
      else
        continue;
    }

    // Skip integral if zero
    if (!integral)
      continue;

    // Get cells incident with facet
    std::pair<const Cell, const Cell> cells = facet->adjacent_cells(facet_orientation.get());
    const Cell& cell0 = cells.first;
    const Cell& cell1 = cells.second;

    // Get local index of facet with respect to each cell
    uint local_facet0 = cell0.index(*facet);
    uint local_facet1 = cell1.index(*facet);

    // Update to current pair of cells
    ufc.update(cell0, local_facet0, cell1, local_facet1);

    // Tabulate dofs for each dimension on macro element
    for (uint i = 0; i < form_rank; i++)
    {
      // Get dofs for each cell
      const std::vector<uint>& cell_dofs0 = dofmaps[i]->cell_dofs(cell0.index());
      const std::vector<uint>& cell_dofs1 = dofmaps[i]->cell_dofs(cell1.index());

      // Create space in macro dof vector
      macro_dofs[i].resize(cell_dofs0.size() + cell_dofs1.size());

      // Copy cell dofs into macro dof vector
      std::copy(cell_dofs0.begin(), cell_dofs0.end(), macro_dofs[i].begin());
      std::copy(cell_dofs1.begin(), cell_dofs1.end(), macro_dofs[i].begin() + cell_dofs0.size());
    }

    // Tabulate exterior interior facet tensor on macro element
    integral->tabulate_tensor(ufc.macro_A.get(), ufc.macro_w, ufc.cell0, ufc.cell1,
                              local_facet0, local_facet1);

    // Add entries to global tensor
    A.add(ufc.macro_A.get(), macro_dofs);

    p++;
  }
}
//-----------------------------------------------------------------------------<|MERGE_RESOLUTION|>--- conflicted
+++ resolved
@@ -6,7 +6,7 @@
 // Modified by Kent-Andre Mardal, 2008
 //
 // First added:  2007-01-17
-// Last changed: 2011-03-11
+// Last changed: 2011-03-12
 
 #include <dolfin/log/dolfin_log.h>
 #include <dolfin/common/Timer.h>
@@ -36,16 +36,7 @@
                          bool reset_sparsity,
                          bool add_values)
 {
-<<<<<<< HEAD
   assemble(A, a, 0, 0, 0, reset_sparsity, add_values);
-=======
-  // Extract boundary indicators (if any)
-  boost::shared_ptr<const MeshFunction<unsigned int> > exterior_facet_domains
-    = a.mesh().data().mesh_function("exterior facet domains");
-
-  // Assemble
-  assemble(A, a, 0, exterior_facet_domains.get(), 0, reset_sparsity, add_values);
->>>>>>> 0ba489b2
 }
 //-----------------------------------------------------------------------------
 void Assembler::assemble(GenericTensor& A,
@@ -103,7 +94,7 @@
   {
     cell_domains = a.cell_domains_shared_ptr().get();
     if (!cell_domains)
-      cell_domains = a.mesh().data().mesh_function("cell_domains");
+      cell_domains = a.mesh().data().mesh_function("cell_domains").get();
   }
 
   // Get exterior facet domains
@@ -111,7 +102,7 @@
   {
     exterior_facet_domains = a.exterior_facet_domains_shared_ptr().get();
     if (!exterior_facet_domains)
-      exterior_facet_domains = a.mesh().data().mesh_function("exterior_facet_domains");
+      exterior_facet_domains = a.mesh().data().mesh_function("exterior_facet_domains").get();
   }
 
   // Get interior facet domains
@@ -119,7 +110,7 @@
   {
     interior_facet_domains = a.interior_facet_domains_shared_ptr().get();
     if (!interior_facet_domains)
-      interior_facet_domains = a.mesh().data().mesh_function("interior_facet_domains");
+      interior_facet_domains = a.mesh().data().mesh_function("interior_facet_domains").get();
   }
 
   // Check whether we should call the multi-core assembler
@@ -271,7 +262,7 @@
   assert(mesh.ordered());
 
   // Extract exterior (non shared) facets markers
-   boost::shared_ptr<const MeshFunction<unsigned int> > exterior_facets = mesh.data().mesh_function("exterior facets");
+  boost::shared_ptr<const MeshFunction<unsigned int> > exterior_facets = mesh.data().mesh_function("exterior facets");
 
   // Assemble over exterior facets (the cells of the boundary)
   Progress p(AssemblerTools::progress_message(A.rank(), "exterior facets"), mesh.num_facets());
