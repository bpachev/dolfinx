// Copyright (C) 2008-2009 Anders Logg and Garth N. Wells.
// Licensed under the GNU LGPL Version 2.1.
//
<<<<<<< HEAD
// Modified by Marie E. Rognes 2011
//
// First added:  2008-12-26
// Last changed: 2011-01-04
=======
// Modified by Marie E. Rognes (meg@simula.no)
//
// First added:  2008-12-26
// Last changed: 2011-01-05
>>>>>>> 07c6c50f

#include <dolfin/la/Matrix.h>
#include <dolfin/la/Vector.h>
#include <dolfin/la/LUSolver.h>
#include <dolfin/la/KrylovSolver.h>
#include <dolfin/nls/NewtonSolver.h>
#include <dolfin/function/Function.h>
#include <dolfin/adaptivity/AdaptiveSolver.h>
#include <dolfin/adaptivity/GoalFunctional.h>
#include "assemble.h"
#include "Form.h"
#include "BoundaryCondition.h"
#include "DirichletBC.h"
#include "VariationalProblem.h"

using namespace dolfin;

//-----------------------------------------------------------------------------
<<<<<<< HEAD
VariationalProblem::VariationalProblem(const Form& F,
                                       const Form& jacobian)

  : a(init_lhs(F, jacobian)), L(init_rhs(F, jacobian)),
    cell_domains(0), exterior_facet_domains(0),
    interior_facet_domains(0), nonlinear(is_nonlinear(F)),
    jacobian_initialised(false)
=======
VariationalProblem::VariationalProblem(const Form& a, const Form& L)
  : a(extract_bilinear(a, L)), L(extract_linear(a, L)),
    cell_domains(0), exterior_facet_domains(0), interior_facet_domains(0),
    nonlinear(is_nonlinear(a, L)), jacobian_initialised(false)
>>>>>>> 07c6c50f
{

  // Set default parameter values
  parameters = default_parameters();

}
//-----------------------------------------------------------------------------
<<<<<<< HEAD
VariationalProblem::VariationalProblem(const Form& F,
                                       const Form& jacobian,
                                       const BoundaryCondition& bc)

  : a(init_lhs(F, jacobian)), L(init_rhs(F, jacobian)),
    cell_domains(0), exterior_facet_domains(0),
    interior_facet_domains(0), nonlinear(is_nonlinear(F)),
    jacobian_initialised(false)
=======
VariationalProblem::VariationalProblem(const Form& a, const Form& L,
                                       const BoundaryCondition& bc)
  : a(extract_bilinear(a, L)), L(extract_linear(a, L)),
    cell_domains(0), exterior_facet_domains(0), interior_facet_domains(0),
    nonlinear(is_nonlinear(a, L)), jacobian_initialised(false)
>>>>>>> 07c6c50f
{

  // Set default parameters
  parameters = default_parameters();

  // Store boundary condition
  bcs.push_back(&bc);
}
//-----------------------------------------------------------------------------
<<<<<<< HEAD
VariationalProblem::VariationalProblem(const Form& F,
                                       const Form& jacobian,
                                       const std::vector<const BoundaryCondition*>& bcs)
  : a(init_lhs(F, jacobian)), L(init_rhs(F, jacobian)),
    cell_domains(0), exterior_facet_domains(0),
    interior_facet_domains(0), nonlinear(is_nonlinear(F)),
    jacobian_initialised(false)
=======
VariationalProblem::VariationalProblem(const Form& a,
                                       const Form& L,
                                       const std::vector<const BoundaryCondition*>& bcs)
  : a(extract_bilinear(a, L)), L(extract_linear(a, L)),
    cell_domains(0), exterior_facet_domains(0), interior_facet_domains(0),
    nonlinear(is_nonlinear(a, L)), jacobian_initialised(false)
>>>>>>> 07c6c50f
{

  // Set default parameters
  parameters = default_parameters();

  // Store boundary conditions
  for (uint i = 0; i < bcs.size(); i++)
    this->bcs.push_back(bcs[i]);
}
//-----------------------------------------------------------------------------
VariationalProblem::VariationalProblem(const Form& F,
                                       const Form& jacobian,
                                       const std::vector<const BoundaryCondition*>& bcs,
                                       const MeshFunction<uint>* cell_domains,
                                       const MeshFunction<uint>* exterior_facet_domains,
                                       const MeshFunction<uint>* interior_facet_domains)
<<<<<<< HEAD
  : a(init_lhs(F, jacobian)), L(init_rhs(F, jacobian)),
    cell_domains(cell_domains),
    exterior_facet_domains(exterior_facet_domains),
    interior_facet_domains(interior_facet_domains),
    nonlinear(is_nonlinear(F)),
    jacobian_initialised(false)
=======
  : a(extract_bilinear(a, L)), L(extract_linear(a, L)),
    cell_domains(cell_domains),
    exterior_facet_domains(exterior_facet_domains),
    interior_facet_domains(interior_facet_domains),
    nonlinear(is_nonlinear(a, L)), jacobian_initialised(false)
>>>>>>> 07c6c50f
{

  // Set default parameters
  parameters = default_parameters();

  // Store boundary conditions
  for (uint i = 0; i < bcs.size(); i++)
    this->bcs.push_back(bcs[i]);
}
//-----------------------------------------------------------------------------
VariationalProblem::~VariationalProblem()
{
  // Do nothing
}
//-----------------------------------------------------------------------------
void VariationalProblem::solve(Function& u)
{
  // Solve linear or nonlinear variational problem
  if (nonlinear)
    solve_nonlinear(u);
  else
    solve_linear(u);
}
//-----------------------------------------------------------------------------
void VariationalProblem::solve(Function& u, const double tol, GoalFunctional& M)
{
  // Call adaptive solver
  AdaptiveSolver::solve(u, *this, tol, M, parameters("adaptive_solver"));
}

void VariationalProblem::solve(Function& u, const double tol, Form& M,
                               ErrorControl& ec)
{
  // Call adaptive solver
  AdaptiveSolver::solve(u, *this, tol, M, ec, parameters("adaptive_solver"));
}


//-----------------------------------------------------------------------------
void VariationalProblem::solve(Function& u0, Function& u1)
{
  // Create function
  Function u(a.function_space(0));

  // Solve variational problem
  solve(u);

  // Extract subfunctions
  u0 = u[0];
  u1 = u[1];
}
//-----------------------------------------------------------------------------
void VariationalProblem::solve(Function& u0, Function& u1, Function& u2)
{
  // Create function
  Function u(a.function_space(0));

  // Solve variational problem
  solve(u);

  // Extract subfunctions
  u0 = u[0];
  u1 = u[1];
  u2 = u[2];
}
//-----------------------------------------------------------------------------
void VariationalProblem::F(GenericVector& b, const GenericVector& x)
{
  // Check that we are solving a nonlinear problem
  if (!nonlinear)
    error("Attempt to solve linear variational problem with Newton solver.");

  // Assemble
  assemble(b, L, cell_domains, exterior_facet_domains, interior_facet_domains);

  // Apply boundary conditions
  for (uint i = 0; i < bcs.size(); i++)
    bcs[i]->apply(b, x);

  // Print vector
  const bool print_rhs = parameters["print_rhs"];
  if (print_rhs == true)
    info(b, true);
}
//-----------------------------------------------------------------------------
void VariationalProblem::J(GenericMatrix& A, const GenericVector& x)
{
  // Check that we are solving a nonlinear problem
  if (!nonlinear)
    error("Attempt to solve linear variational problem with Newton solver.");

  // Check if Jacobian matrix sparsity pattern should be reset
  bool reset_sparsity = true;
  if (parameters["reset_jacobian"] && jacobian_initialised)
    reset_sparsity = false;

  // Assemble
  assemble(A, a, cell_domains, exterior_facet_domains, interior_facet_domains,
           reset_sparsity);
  jacobian_initialised = true;

  // Apply boundary conditions
  for (uint i = 0; i < bcs.size(); i++)
    bcs[i]->apply(A);

  // Print matrix
  const bool print_matrix = parameters["print_matrix"];
  if (print_matrix == true)
    info(A, true);
}
//-----------------------------------------------------------------------------
void VariationalProblem::update(const GenericVector& x)
{
  // Do nothing
}
//-----------------------------------------------------------------------------
NewtonSolver& VariationalProblem::newton_solver()
{
  // Create Newton solver if missing
  if (!_newton_solver)
  {
    _newton_solver.reset(new NewtonSolver);
    _newton_solver->parameters.update(parameters("newton_solver"));
  }

  assert(_newton_solver);
  return *_newton_solver;
}
//-----------------------------------------------------------------------------
void VariationalProblem::solve_linear(Function& u)
{
  begin("Solving linear variational problem");

  // Get parameters
  std::string solver_type   = parameters["linear_solver"];
  const std::string pc_type = parameters["preconditioner"];
  const bool symmetric      = parameters["symmetric"];
  const bool print_rhs      = parameters["print_rhs"];
  const bool print_matrix   = parameters["print_matrix"];

  // Create matrix and vector
  Matrix A;
  Vector b;

  // Different assembly depending on whether or not the system is symmetric
  if (symmetric)
  {
    // Need to cast to DirichletBC to use assemble_system
    std::vector<const DirichletBC*> _bcs;
    for (uint i = 0; i < bcs.size(); i++)
    {
      const DirichletBC* _bc = dynamic_cast<const DirichletBC*>(bcs[i]);
      if (!_bc)
        error("Only Dirichlet boundary conditions may be used for assembly of symmetric system.");
      _bcs.push_back(_bc);
    }

    // Assemble linear system and apply boundary conditions
    assemble_system(A, b, a, L, _bcs, cell_domains, exterior_facet_domains, interior_facet_domains, 0, true);
  }
  else
  {
    // Assemble linear system
    assemble(A, a, cell_domains, exterior_facet_domains, interior_facet_domains);
    assemble(b, L, cell_domains, exterior_facet_domains, interior_facet_domains);

    // Apply boundary conditions
    for (uint i = 0; i < bcs.size(); i++)
      bcs[i]->apply(A, b);
  }

  // Print vector/matrix
  if (print_rhs == true)
    info(b, true);
  if (print_matrix == true)
    info(A, true);

  // Adjust solver type if necessary
  if (solver_type == "iterative")
  {
    if (symmetric)
      solver_type = "cg";
    else
      solver_type = "gmres";
  }

  //  Solve linear system
  if (solver_type == "lu" || solver_type == "direct")
  {
    LUSolver solver;
    solver.parameters.update(parameters("lu_solver"));
    solver.solve(A, u.vector(), b);
  }
  else
  {
    KrylovSolver solver(solver_type, pc_type);
    solver.parameters.update(parameters("krylov_solver"));
    solver.solve(A, u.vector(), b);
  }

  end();
}
//-----------------------------------------------------------------------------
void VariationalProblem::solve_nonlinear(Function& u)
{
  begin("Solving nonlinear variational problem");

  // Call Newton solver
  newton_solver().solve(*this, u.vector());

  end();
}
//-----------------------------------------------------------------------------
<<<<<<< HEAD
const Form& VariationalProblem::init_rhs(const Form& F, const Form& jacobian)
{

  if (F.rank() == 1)
    return F;

  if (jacobian.rank() == 1)
    return jacobian;

  error("No rank 1 form given.");
  return F;
}
//-----------------------------------------------------------------------------
const Form& VariationalProblem::init_lhs(const Form& F, const Form& jacobian)
{

  if (F.rank() == 2)
    return F;

  if (jacobian.rank() == 2)
    return jacobian;

  error("No rank 2 form given");
  return F;
}
//-----------------------------------------------------------------------------
bool VariationalProblem::is_nonlinear(const Form& F)
{

  if (F.rank() == 2)
    return false;
  return true;
=======
//-----------------------------------------------------------------------------
const Form& VariationalProblem::extract_linear(const Form& b, const Form& c) const
{
  // Return the argument that has rank 1 (and check that other
  // argument has rank 2)
  if (c.rank() == 1 && b.rank() == 2)
    return c;

  if (b.rank() == 1 && c.rank() == 2)
    return b;

  error("This is not a valid combination of a bilinear and a linear form");
  return b;
}
//-----------------------------------------------------------------------------
const Form& VariationalProblem::extract_bilinear(const Form& b, const Form& c) const
{
  // Return the argument that has rank 2 (and check that other
  // argument has rank 1)
  if (c.rank() == 2 && b.rank() == 1)
    return c;

  if (b.rank() == 2 && c.rank() == 1)
    return b;

  error("This is not a valid combination of a bilinear and a linear form");
  return c;
}
//-----------------------------------------------------------------------------
bool VariationalProblem::is_nonlinear(const Form& b, const Form& c) const
{
  // Linear if the first argument is the linear form.
  if (b.rank() == 1)
    return true;
  return false;
>>>>>>> 07c6c50f
}
//-----------------------------------------------------------------------------<|MERGE_RESOLUTION|>--- conflicted
+++ resolved
@@ -1,17 +1,10 @@
 // Copyright (C) 2008-2009 Anders Logg and Garth N. Wells.
 // Licensed under the GNU LGPL Version 2.1.
 //
-<<<<<<< HEAD
 // Modified by Marie E. Rognes 2011
 //
 // First added:  2008-12-26
-// Last changed: 2011-01-04
-=======
-// Modified by Marie E. Rognes (meg@simula.no)
-//
-// First added:  2008-12-26
 // Last changed: 2011-01-05
->>>>>>> 07c6c50f
 
 #include <dolfin/la/Matrix.h>
 #include <dolfin/la/Vector.h>
@@ -30,45 +23,22 @@
 using namespace dolfin;
 
 //-----------------------------------------------------------------------------
-<<<<<<< HEAD
-VariationalProblem::VariationalProblem(const Form& F,
-                                       const Form& jacobian)
-
-  : a(init_lhs(F, jacobian)), L(init_rhs(F, jacobian)),
-    cell_domains(0), exterior_facet_domains(0),
-    interior_facet_domains(0), nonlinear(is_nonlinear(F)),
-    jacobian_initialised(false)
-=======
 VariationalProblem::VariationalProblem(const Form& a, const Form& L)
   : a(extract_bilinear(a, L)), L(extract_linear(a, L)),
     cell_domains(0), exterior_facet_domains(0), interior_facet_domains(0),
     nonlinear(is_nonlinear(a, L)), jacobian_initialised(false)
->>>>>>> 07c6c50f
-{
-
+{
   // Set default parameter values
   parameters = default_parameters();
 
 }
 //-----------------------------------------------------------------------------
-<<<<<<< HEAD
-VariationalProblem::VariationalProblem(const Form& F,
-                                       const Form& jacobian,
-                                       const BoundaryCondition& bc)
-
-  : a(init_lhs(F, jacobian)), L(init_rhs(F, jacobian)),
-    cell_domains(0), exterior_facet_domains(0),
-    interior_facet_domains(0), nonlinear(is_nonlinear(F)),
-    jacobian_initialised(false)
-=======
 VariationalProblem::VariationalProblem(const Form& a, const Form& L,
                                        const BoundaryCondition& bc)
   : a(extract_bilinear(a, L)), L(extract_linear(a, L)),
     cell_domains(0), exterior_facet_domains(0), interior_facet_domains(0),
     nonlinear(is_nonlinear(a, L)), jacobian_initialised(false)
->>>>>>> 07c6c50f
-{
-
+{
   // Set default parameters
   parameters = default_parameters();
 
@@ -76,24 +46,13 @@
   bcs.push_back(&bc);
 }
 //-----------------------------------------------------------------------------
-<<<<<<< HEAD
-VariationalProblem::VariationalProblem(const Form& F,
-                                       const Form& jacobian,
-                                       const std::vector<const BoundaryCondition*>& bcs)
-  : a(init_lhs(F, jacobian)), L(init_rhs(F, jacobian)),
-    cell_domains(0), exterior_facet_domains(0),
-    interior_facet_domains(0), nonlinear(is_nonlinear(F)),
-    jacobian_initialised(false)
-=======
 VariationalProblem::VariationalProblem(const Form& a,
                                        const Form& L,
                                        const std::vector<const BoundaryCondition*>& bcs)
   : a(extract_bilinear(a, L)), L(extract_linear(a, L)),
     cell_domains(0), exterior_facet_domains(0), interior_facet_domains(0),
     nonlinear(is_nonlinear(a, L)), jacobian_initialised(false)
->>>>>>> 07c6c50f
-{
-
+{
   // Set default parameters
   parameters = default_parameters();
 
@@ -102,26 +61,17 @@
     this->bcs.push_back(bcs[i]);
 }
 //-----------------------------------------------------------------------------
-VariationalProblem::VariationalProblem(const Form& F,
-                                       const Form& jacobian,
+VariationalProblem::VariationalProblem(const Form& a,
+                                       const Form& L,
                                        const std::vector<const BoundaryCondition*>& bcs,
                                        const MeshFunction<uint>* cell_domains,
                                        const MeshFunction<uint>* exterior_facet_domains,
                                        const MeshFunction<uint>* interior_facet_domains)
-<<<<<<< HEAD
-  : a(init_lhs(F, jacobian)), L(init_rhs(F, jacobian)),
-    cell_domains(cell_domains),
-    exterior_facet_domains(exterior_facet_domains),
-    interior_facet_domains(interior_facet_domains),
-    nonlinear(is_nonlinear(F)),
-    jacobian_initialised(false)
-=======
   : a(extract_bilinear(a, L)), L(extract_linear(a, L)),
     cell_domains(cell_domains),
     exterior_facet_domains(exterior_facet_domains),
     interior_facet_domains(interior_facet_domains),
     nonlinear(is_nonlinear(a, L)), jacobian_initialised(false)
->>>>>>> 07c6c50f
 {
 
   // Set default parameters
@@ -335,40 +285,6 @@
   end();
 }
 //-----------------------------------------------------------------------------
-<<<<<<< HEAD
-const Form& VariationalProblem::init_rhs(const Form& F, const Form& jacobian)
-{
-
-  if (F.rank() == 1)
-    return F;
-
-  if (jacobian.rank() == 1)
-    return jacobian;
-
-  error("No rank 1 form given.");
-  return F;
-}
-//-----------------------------------------------------------------------------
-const Form& VariationalProblem::init_lhs(const Form& F, const Form& jacobian)
-{
-
-  if (F.rank() == 2)
-    return F;
-
-  if (jacobian.rank() == 2)
-    return jacobian;
-
-  error("No rank 2 form given");
-  return F;
-}
-//-----------------------------------------------------------------------------
-bool VariationalProblem::is_nonlinear(const Form& F)
-{
-
-  if (F.rank() == 2)
-    return false;
-  return true;
-=======
 //-----------------------------------------------------------------------------
 const Form& VariationalProblem::extract_linear(const Form& b, const Form& c) const
 {
@@ -404,6 +320,9 @@
   if (b.rank() == 1)
     return true;
   return false;
->>>>>>> 07c6c50f
-}
-//-----------------------------------------------------------------------------+}
+//-----------------------------------------------------------------------------
+const bool VariationalProblem::is_nonlinear() const 
+{
+	return nonlinear;
+}