// Copyright (C) 2013, 2015, 2016 Johan Hake, Jan Blechta
//
// This file is part of DOLFIN.
//
// DOLFIN is free software: you can redistribute it and/or modify
// it under the terms of the GNU Lesser General Public License as published by
// the Free Software Foundation, either version 3 of the License, or
// (at your option) any later version.
//
// DOLFIN is distributed in the hope that it will be useful,
// but WITHOUT ANY WARRANTY; without even the implied warranty of
// MERCHANTABILITY or FITNESS FOR A PARTICULAR PURPOSE. See the
// GNU Lesser General Public License for more details.
//
// You should have received a copy of the GNU Lesser General Public License
// along with DOLFIN. If not, see <http://www.gnu.org/licenses/>.

#ifndef __FEM_UTILS_H
#define __FEM_UTILS_H

#include <vector>

#include <dolfin/common/types.h>

namespace dolfin
{
  // Forward declarations
  class Mesh;
  class FunctionSpace;
  class Function;
  class MeshGeometry;

  /// Return a map between dof indices and vertex indices
  ///
  /// Only works for FunctionSpace with dofs exclusively on vertices.
  /// For mixed FunctionSpaces vertex index is offset with the number
  /// of dofs per vertex.
  ///
  /// In parallel the returned map maps both owned and unowned dofs
  /// (using local indices) thus covering all the vertices. Hence the
  /// returned map is an inversion of _vertex_to_dof_map_.
  ///
<<<<<<< HEAD
  /// @param    space (_FunctionSpace_)
  ///         The FunctionSpace for what the dof to vertex map should
=======
  /// *Arguments*
  ///     space (_FunctionSpace_)
  ///         The FunctionSpace for which the dof to vertex map should
>>>>>>> c81e84b7
  ///         be computed for
  ///
  /// @return   std::vector<std::size_t>
  ///         The dof to vertex map
  std::vector<std::size_t> dof_to_vertex_map(const FunctionSpace& space);

  /// Return a map between vertex indices and dof indices
  ///
  /// Only works for FunctionSpace with dofs exclusively on vertices.
  /// For mixed FunctionSpaces dof index is offset with the number of
  /// dofs per vertex.
  ///
<<<<<<< HEAD
  /// @param    space (_FunctionSpace_)
  ///         The FunctionSpace for what the vertex to dof map should
=======
  /// *Arguments*
  ///     space (_FunctionSpace_)
  ///         The FunctionSpace for which the vertex to dof map should
>>>>>>> c81e84b7
  ///         be computed for
  ///
  /// @return    std::vector<dolfin::la_index>
  ///         The vertex to dof map
  std::vector<dolfin::la_index> vertex_to_dof_map(const FunctionSpace& space);

  /// Sets mesh coordinates from function
  ///
  /// Mesh connectivities d-0, d-1, ..., d-r are built on function mesh
  /// (where d is topological dimension of the mesh and r is maximal
  /// dimension of entity associated with any coordinate node). Consider
  /// clearing unneeded connectivities when finished.
  ///
  /// @param   geometry (_MeshGeometry_)
  ///         Mesh geometry to be set
  /// @param    position (_Function_)
  ///         Vectorial Lagrange function with matching degree and mesh
  void set_coordinates(MeshGeometry& geometry, const Function& position);

  /// Stores mesh coordinates into function
  ///
  /// Mesh connectivities d-0, d-1, ..., d-r are built on function mesh
  /// (where d is topological dimension of the mesh and r is maximal
  /// dimension of entity associated with any coordinate node). Consider
  /// clearing unneeded connectivities when finished.
  ///
  /// @param   position (_Function_)
  ///         Vectorial Lagrange function with matching degree and mesh
  /// @param    geometry (_MeshGeometry_)
  ///         Mesh geometry to be stored
  void get_coordinates(Function& position, const MeshGeometry& geometry);

  /// Creates mesh from coordinate function
  ///
  /// Topology is given by underlying mesh of the function space and
  /// geometry is given by function values. Hence resulting mesh
  /// geometry has a degree of the function space degree. Geometry of
  /// function mesh is ignored.
  ///
  /// Mesh connectivities d-0, d-1, ..., d-r are built on function mesh
  /// (where d is topological dimension of the mesh and r is maximal
  /// dimension of entity associated with any coordinate node). Consider
  /// clearing unneeded connectivities when finished.
  ///
  /// @param coordinates (_Function_)
  ///         Vector Lagrange function of any degree
  ///
  /// @return Mesh
  ///         The mesh
  Mesh create_mesh(dolfin::Function& coordinates);
}

#endif<|MERGE_RESOLUTION|>--- conflicted
+++ resolved
@@ -40,14 +40,8 @@
   /// (using local indices) thus covering all the vertices. Hence the
   /// returned map is an inversion of _vertex_to_dof_map_.
   ///
-<<<<<<< HEAD
   /// @param    space (_FunctionSpace_)
   ///         The FunctionSpace for what the dof to vertex map should
-=======
-  /// *Arguments*
-  ///     space (_FunctionSpace_)
-  ///         The FunctionSpace for which the dof to vertex map should
->>>>>>> c81e84b7
   ///         be computed for
   ///
   /// @return   std::vector<std::size_t>
@@ -60,14 +54,8 @@
   /// For mixed FunctionSpaces dof index is offset with the number of
   /// dofs per vertex.
   ///
-<<<<<<< HEAD
   /// @param    space (_FunctionSpace_)
   ///         The FunctionSpace for what the vertex to dof map should
-=======
-  /// *Arguments*
-  ///     space (_FunctionSpace_)
-  ///         The FunctionSpace for which the vertex to dof map should
->>>>>>> c81e84b7
   ///         be computed for
   ///
   /// @return    std::vector<dolfin::la_index>
