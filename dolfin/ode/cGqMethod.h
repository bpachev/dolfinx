--- conflicted
+++ resolved
@@ -1,5 +1,7 @@
 // Copyright (C) 2003-2008 Anders Logg.
 // Licensed under the GNU LGPL Version 2.1.
+//
+// Modified by Benjamin Kehlet 2009
 //
 // First added:  2005-05-02
 // Last changed: 2009-08-10
@@ -40,16 +42,11 @@
     /// Compute error estimate (modulo stability factor)
     real error(real k, real r) const;
 
-<<<<<<< HEAD
     /// Replace the solution values with the nodal values solution polynomial  
     void get_nodal_values(const real& x0, const real* x, real* nodal_values) const;
 
-    /// Display method data
-    void disp() const;
-=======
     /// Return informal string representation (pretty-print)
     std::string str(bool verbose=false) const;
->>>>>>> 723a1038
 
   protected:
 
@@ -61,4 +58,5 @@
 
 }
 
-#endif+#endif
+
