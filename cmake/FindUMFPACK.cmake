# - Try to find UMFPACK (and AMD)
# Once done this will define
#
#  UMFPACK_FOUND        - system has UMFPACK
#  UMFPACK_INCLUDE_DIRS - include directories for UMFPACK
#  UMFPACK_LIBRARIES    - libraries for UMFPACK

message(STATUS "Checking for package 'UMFPACK'")

# Check for header file
<<<<<<< HEAD
find_path(UMFPACK_INCLUDE_DIRS
 NAMES umfpack.h
 PATHS $ENV{UMFPACK_DIR}
 PATH_SUFFIXES suitesparse ufsparse
=======
find_path(UMFPACK_INCLUDE_DIR umfpack.h
 PATHS $ENV{UMFPACK_DIR}/include
 PATH_SUFFIXES suitesparse
>>>>>>> f7533317
 DOC "Directory where the UMFPACK header is located"
 )
mark_as_advanced(UMFPACK_INCLUDE_DIRS)

<<<<<<< HEAD
# Check for UMFPACK library
find_library(UMFPACK_LIBRARY
  NAMES umfpack
=======
# Check for library
find_library(UMFPACK_LIBRARY umfpack
>>>>>>> f7533317
  PATHS $ENV{UMFPACK_DIR}/lib
  DOC "The UMFPACK library"
  )
mark_as_advanced(UMFPACK_LIBRARY)

# Check for AMD library
find_library(AMD_LIBRARY
  NAMES amd
  PATHS $ENV{UMFPACK_DIR}/lib
  DOC "The AMD library (required for UMFPACK)"
  )
mark_as_advanced(AMD_LIBRARY)

# Collect libraries
set(UMFPACK_LIBRARIES "${UMFPACK_LIBRARY};${AMD_LIBRARY}")

# Try compiling and running test program
if (UMFPACK_INCLUDE_DIRS AND UMFPACK_LIBRARIES)

  # Set flags for building test program
  set(CMAKE_REQUIRED_INCLUDES ${UMFPACK_INCLUDE_DIRS})
  set(CMAKE_REQUIRED_LIBRARIES ${UMFPACK_LIBRARIES})

  # Build and run test program
  include(CheckCXXSourceRuns)
  check_cxx_source_runs("
/* Test program umfpack-ex1.c */

#include <umfpack.h>

int main()
{
  int n = 5;
  double x[5];
  void *Symbolic, *Numeric;
  int i;

  int Ap[] = { 0, 2, 5, 9, 10, 12 };
  int Ai[] = { 0, 1, 0,  2, 4, 1,  2, 3, 4, 2, 1, 4 };
  double Ax[] = { 2, 3, 3, -1, 4, 4, -3, 1, 2, 2, 6, 1 };
  double b[] = { 8, 45, -3, 3, 19 };

  umfpack_di_symbolic(n, n, Ap, Ai, Ax, &Symbolic, NULL, NULL);
  umfpack_di_numeric(Ap, Ai, Ax, Symbolic, &Numeric, NULL, NULL);
  umfpack_di_free_symbolic(&Symbolic);

  umfpack_di_solve(UMFPACK_A, Ap, Ai, Ax, x, b, Numeric, NULL, NULL);
  umfpack_di_free_numeric(&Numeric);

  return 0;
}
" UMFPACK_TEST_RUNS)

endif()

# Standard package handling
include(FindPackageHandleStandardArgs)
find_package_handle_standard_args(UMFPACK
  "UMFPACK could not be found. Be sure to set UMFPACK_DIR."
  UMFPACK_INCLUDE_DIRS UMFPACK_LIBRARIES UMFPACK_TEST_RUNS)<|MERGE_RESOLUTION|>--- conflicted
+++ resolved
@@ -8,36 +8,22 @@
 message(STATUS "Checking for package 'UMFPACK'")
 
 # Check for header file
-<<<<<<< HEAD
-find_path(UMFPACK_INCLUDE_DIRS
- NAMES umfpack.h
- PATHS $ENV{UMFPACK_DIR}
+find_path(UMFPACK_INCLUDE_DIRS umfpack.h
+ PATHS $ENV{UMFPACK_DIR}/include
  PATH_SUFFIXES suitesparse ufsparse
-=======
-find_path(UMFPACK_INCLUDE_DIR umfpack.h
- PATHS $ENV{UMFPACK_DIR}/include
- PATH_SUFFIXES suitesparse
->>>>>>> f7533317
  DOC "Directory where the UMFPACK header is located"
  )
 mark_as_advanced(UMFPACK_INCLUDE_DIRS)
 
-<<<<<<< HEAD
 # Check for UMFPACK library
-find_library(UMFPACK_LIBRARY
-  NAMES umfpack
-=======
-# Check for library
 find_library(UMFPACK_LIBRARY umfpack
->>>>>>> f7533317
   PATHS $ENV{UMFPACK_DIR}/lib
   DOC "The UMFPACK library"
   )
 mark_as_advanced(UMFPACK_LIBRARY)
 
 # Check for AMD library
-find_library(AMD_LIBRARY
-  NAMES amd
+find_library(AMD_LIBRARY amd
   PATHS $ENV{UMFPACK_DIR}/lib
   DOC "The AMD library (required for UMFPACK)"
   )
