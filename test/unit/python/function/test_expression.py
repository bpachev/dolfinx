--- conflicted
+++ resolved
@@ -709,13 +709,6 @@
             else:
                 value[0] = -1.0
 
-<<<<<<< HEAD
-            # Check attributes in ufc cell
-            for attr in ufc_cell_attrs:
-                assert hasattr(ufc_cell, attr)
-=======
->>>>>>> dabb1c29
-
     f1 = MyExpression1(degree=0)
     assemble(f1*ds(square))
 
