#!/usr/bin/env py.test

# Copyright (C) 2012 Garth N. Wells
#
# This file is part of DOLFIN.
#
# DOLFIN is free software: you can redistribute it and/or modify
# it under the terms of the GNU Lesser General Public License as published by
# the Free Software Foundation, either version 3 of the License, or
# (at your option) any later version.
#
# DOLFIN is distributed in the hope that it will be useful,
# but WITHOUT ANY WARRANTY; without even the implied warranty of
# MERCHANTABILITY or FITNESS FOR A PARTICULAR PURPOSE. See the
# GNU Lesser General Public License for more details.
#
# You should have received a copy of the GNU Lesser General Public License
# along with DOLFIN. If not, see <http://www.gnu.org/licenses/>.

import pytest
import os
from dolfin import *
from dolfin_utils.test import skip_in_parallel, fixture, tempdir

# Currently supported XDMF file encoding
encodings = (XDMFFile.Encoding_HDF5, XDMFFile.Encoding_ASCII)

# Data types supported in templating
data_types = (('int', int), ('size_t', int), ('double', float), ('bool', bool))


def invalid_config(encoding):
    return (not has_hdf5() and encoding == XDMFFile.Encoding_HDF5) \
        or (encoding == XDMFFile.Encoding_ASCII and MPI.size(mpi_comm_world()) > 1)


@pytest.mark.parametrize("encoding", encodings)
def test_save_and_load_1d_mesh(tempdir, encoding):
    if invalid_config(encoding):
        pytest.xfail("XDMF unsupported in current configuration")
    filename = os.path.join(tempdir, "mesh.xdmf")
    mesh = UnitIntervalMesh(32)

    file = XDMFFile(mesh.mpi_comm(), filename)
    file.write(mesh, encoding)
    del file

    mesh2 = Mesh()
    file = XDMFFile(mpi_comm_world(), filename)
    file.read(mesh2)
    assert mesh.size_global(0) == mesh2.size_global(0)
    dim = mesh.topology().dim()
    assert mesh.size_global(dim) == mesh2.size_global(dim)


@pytest.mark.parametrize("encoding", encodings)
def test_save_and_load_2d_mesh(tempdir, encoding):
    if invalid_config(encoding):
        pytest.xfail("XDMF unsupported in current configuration")
    filename = os.path.join(tempdir, "mesh_2D.xdmf")
    mesh = UnitSquareMesh(32, 32)

    file = XDMFFile(mesh.mpi_comm(), filename)
    file.write(mesh, encoding)
    del file

    mesh2 = Mesh()
    file = XDMFFile(mpi_comm_world(), filename)
    file.read(mesh2)
    assert mesh.size_global(0) == mesh2.size_global(0)
    dim = mesh.topology().dim()
    assert mesh.size_global(dim) == mesh2.size_global(dim)


@pytest.mark.parametrize("encoding", encodings)
def test_save_and_load_3d_mesh(tempdir, encoding):
    if invalid_config(encoding):
        pytest.xfail("XDMF unsupported in current configuration")
    filename = os.path.join(tempdir, "mesh_3D.xdmf")
    mesh = UnitCubeMesh(8, 8, 8)

    file = XDMFFile(mesh.mpi_comm(), filename)
    file.write(mesh, encoding)
    del file

    mesh2 = Mesh()
    file = XDMFFile(mpi_comm_world(), filename)
    file.read(mesh2)
    assert mesh.size_global(0) == mesh2.size_global(0)
    dim = mesh.topology().dim()
    assert mesh.size_global(dim) == mesh2.size_global(dim)


@pytest.mark.parametrize("encoding", encodings)
def test_save_1d_scalar(tempdir, encoding):
    if invalid_config(encoding):
        pytest.xfail("XDMF unsupported in current configuration")
    filename1 = os.path.join(tempdir, "u1.xdmf")
    filename2 = os.path.join(tempdir, "u1_.xdmf")
    mesh = UnitIntervalMesh(32)
    V = FunctionSpace(mesh, "Lagrange", 2)  # FIXME: This randomly hangs in parallel
    u = Function(V)
    u.vector()[:] = 1.0

    file = XDMFFile(mesh.mpi_comm(), filename2)
    file.write(u, encoding)
    del file


@pytest.mark.parametrize("encoding", encodings)
def test_save_2d_scalar(tempdir, encoding):
    if invalid_config(encoding):
        pytest.xfail("XDMF unsupported in current configuration")
    filename = os.path.join(tempdir, "u2.xdmf")
    mesh = UnitSquareMesh(16, 16)
    V = FunctionSpace(mesh, "Lagrange", 2)  # FIXME: This randomly hangs in parallel
    u = Function(V)
    u.vector()[:] = 1.0

    file = XDMFFile(mesh.mpi_comm(), filename)
    file.write(u, encoding)
    del file


@pytest.mark.parametrize("encoding", encodings)
def test_save_3d_scalar(tempdir, encoding):
    if invalid_config(encoding):
        pytest.xfail("XDMF unsupported in current configuration")
    filename = os.path.join(tempdir, "u3.xdmf")
    mesh = UnitCubeMesh(8, 8, 8)
    V = FunctionSpace(mesh, "Lagrange", 2)
    u = Function(V)
    u.vector()[:] = 1.0

    file = XDMFFile(mesh.mpi_comm(), filename)
    file.write(u, encoding)
    del file


@pytest.mark.parametrize("encoding", encodings)
def test_save_2d_vector(tempdir, encoding):
    if invalid_config(encoding):
        pytest.xfail("XDMF unsupported in current configuration")
    filename = os.path.join(tempdir, "u_2dv.xdmf")
    mesh = UnitSquareMesh(16, 16)
    V = VectorFunctionSpace(mesh, "Lagrange", 2)
    u = Function(V)
    c = Constant((1.0, 2.0))
    u.interpolate(c)

    file = XDMFFile(mesh.mpi_comm(), filename)
    file.write(u, encoding)
    del file


@pytest.mark.parametrize("encoding", encodings)
def test_save_3d_vector(tempdir, encoding):
    if invalid_config(encoding):
        pytest.xfail("XDMF unsupported in current configuration")
    filename = os.path.join(tempdir, "u_3Dv.xdmf")
    mesh = UnitCubeMesh(2, 2, 2)
    u = Function(VectorFunctionSpace(mesh, "Lagrange", 1))
    c = Constant((1.0, 2.0, 3.0))
    u.interpolate(c)

    file = XDMFFile(mesh.mpi_comm(), filename)
    file.write(u, encoding)
    del file


@pytest.mark.parametrize("encoding", encodings)
def test_save_3d_vector_series(tempdir, encoding):
    if invalid_config(encoding):
        pytest.xfail("XDMF unsupported in current configuration")
    filename = os.path.join(tempdir, "u_3D.xdmf")
    mesh = UnitCubeMesh(8, 8, 8)
    u = Function(VectorFunctionSpace(mesh, "Lagrange", 2))

    file = XDMFFile(mesh.mpi_comm(), filename)

    u.vector()[:] = 1.0
    file.write(u, 0.1, encoding)

    u.vector()[:] = 2.0
    file.write(u, 0.2, encoding)

    u.vector()[:] = 3.0
    file.write(u, 0.3, encoding)

    del file


@pytest.mark.parametrize("encoding", encodings)
def test_save_2d_tensor(tempdir, encoding):
    if invalid_config(encoding):
        pytest.xfail("XDMF unsupported in current configuration")
    filename = os.path.join(tempdir, "tensor.xdmf")
    mesh = UnitSquareMesh(16, 16)
    u = Function(TensorFunctionSpace(mesh, "Lagrange", 2))
    u.vector()[:] = 1.0

    file = XDMFFile(mesh.mpi_comm(), filename)
    file.write(u, encoding)
    del file


@pytest.mark.parametrize("encoding", encodings)
def test_save_3d_tensor(tempdir, encoding):
    if invalid_config(encoding):
        pytest.xfail("XDMF unsupported in current configuration")
    filename = os.path.join(tempdir, "u3t.xdmf")
    mesh = UnitCubeMesh(8, 8, 8)
    u = Function(TensorFunctionSpace(mesh, "Lagrange", 2))
    u.vector()[:] = 1.0

    file = XDMFFile(mesh.mpi_comm(), filename)
    file.write(u, encoding)
    del file


@pytest.mark.parametrize("encoding", encodings)
def test_save_1d_mesh(tempdir, encoding):
    if invalid_config(encoding):
        pytest.xfail("XDMF unsupported in current configuration")
    filename = os.path.join(tempdir, "mf_1D.xdmf")
    mesh = UnitIntervalMesh(32)
    mf = CellFunction("size_t", mesh)
    for cell in cells(mesh):
        mf[cell] = cell.index()

    file = XDMFFile(mesh.mpi_comm(), filename)
    file.write(mf, encoding)
    del file


@pytest.mark.parametrize("encoding", encodings)
@pytest.mark.parametrize("data_type", data_types)
def test_save_2D_cell_function(tempdir, encoding, data_type):
    if invalid_config(encoding):
        pytest.xfail("XDMF unsupported in current configuration")

    dtype_str, dtype = data_type

    filename = os.path.join(tempdir, "mf_2D_%s.xdmf" % dtype_str)
    mesh = UnitSquareMesh(32, 32)
    mf = CellFunction(dtype_str, mesh)
    mf.rename("cells", "cells")
    for cell in cells(mesh):
        mf[cell] = dtype(cell.index())

    file = XDMFFile(mesh.mpi_comm(), filename)
    file.write(mf, encoding)
    del file

    mf_in = CellFunction(dtype_str, mesh)
    xdmf = XDMFFile(mesh.mpi_comm(), filename)
    xdmf.read(mf_in, "cells")
    del xdmf

    diff = 0
    for cell in cells(mesh):
        diff += (mf_in[cell] - mf[cell])
    assert diff == 0


@pytest.mark.parametrize("encoding", encodings)
@pytest.mark.parametrize("data_type", data_types)
def test_save_3D_cell_function(tempdir, encoding, data_type):
    if invalid_config(encoding):
        pytest.xfail("XDMF unsupported in current configuration")

    dtype_str, dtype = data_type

    mesh = UnitCubeMesh(8, 8, 8)
    mf = CellFunction(dtype_str, mesh)
    mf.rename("cells", "cells")
    for cell in cells(mesh):
        mf[cell] = dtype(cell.index())
    filename = os.path.join(tempdir, "mf_3D_%s.xdmf" % dtype_str)

    file = XDMFFile(mesh.mpi_comm(), filename)
    file.write(mf, encoding)
    del file

    mf_in = CellFunction(dtype_str, mesh)
    xdmf = XDMFFile(mesh.mpi_comm(), filename)
    xdmf.read(mf_in, "cells")
    del xdmf

    diff = 0
    for cell in cells(mesh):
        diff += (mf_in[cell] - mf[cell])
    assert diff == 0

@pytest.mark.parametrize("encoding", encodings)
@pytest.mark.parametrize("data_type", data_types)
def test_save_2D_facet_function(tempdir, encoding, data_type):
    if invalid_config(encoding):
        pytest.xfail("XDMF unsupported in current configuration")

    dtype_str, dtype = data_type

    mesh = UnitSquareMesh(32, 32)
    mf = FacetFunction(dtype_str, mesh)
    mf.rename("facets", "facets")

    if (MPI.size(mesh.mpi_comm()) == 1):
        for facet in facets(mesh):
            mf[facet] = dtype(facet.index())
    else:
        for facet in facets(mesh):
            mf[facet] = dtype(facet.global_index())
    filename = os.path.join(tempdir, "mf_facet_2D_%s.xdmf" % dtype_str)

    xdmf = XDMFFile(mesh.mpi_comm(), filename)
    xdmf.write(mf, encoding)
    del xdmf

    mf_in = FacetFunction(dtype_str, mesh)
    xdmf = XDMFFile(mesh.mpi_comm(), filename)
    xdmf.read(mf_in, "facets")
    del xdmf

    diff = 0
    for facet in facets(mesh):
        diff += (mf_in[facet] - mf[facet])
    assert diff == 0

@pytest.mark.parametrize("encoding", encodings)
@pytest.mark.parametrize("data_type", data_types)
def test_save_3D_facet_function(tempdir, encoding, data_type):
    if invalid_config(encoding):
        pytest.xfail("XDMF unsupported in current configuration")

    dtype_str, dtype = data_type

    mesh = UnitCubeMesh(8, 8, 8)
    mf = FacetFunction(dtype_str, mesh)
    mf.rename("facets", "facets")

    if (MPI.size(mesh.mpi_comm()) == 1):
        for facet in facets(mesh):
            mf[facet] = dtype(facet.index())
    else:
        for facet in facets(mesh):
            mf[facet] = dtype(facet.global_index())
    filename = os.path.join(tempdir, "mf_facet_3D_%s.xdmf" % dtype_str)

    file = XDMFFile(mesh.mpi_comm(), filename)
    file.write(mf, encoding)
    del file

    mf_in = FacetFunction(dtype_str, mesh)
    xdmf = XDMFFile(mesh.mpi_comm(), filename)
    xdmf.read(mf_in, "facets")
    del xdmf

    diff = 0
    for facet in facets(mesh):
        diff += (mf_in[facet] - mf[facet])
    assert diff == 0

@pytest.mark.parametrize("encoding", encodings)
@pytest.mark.parametrize("data_type", data_types)
def test_save_3D_edge_function(tempdir, encoding, data_type):
    if invalid_config(encoding):
        pytest.xfail("XDMF unsupported in current configuration")

    dtype_str, dtype = data_type

    mesh = UnitCubeMesh(8, 8, 8)
    mf = EdgeFunction(dtype_str, mesh)
    mf.rename("edges", "edges")
    for edge in edges(mesh):
        mf[edge] = dtype(edge.index())

    filename = os.path.join(tempdir, "mf_edge_3D_%s.xdmf" % dtype_str)
    file = XDMFFile(mesh.mpi_comm(), filename)
    file.write(mf, encoding)
    del file

@pytest.mark.parametrize("encoding", encodings)
@pytest.mark.parametrize("data_type", data_types)
def test_save_2D_vertex_function(tempdir, encoding, data_type):
    if invalid_config(encoding):
        pytest.xfail("XDMF unsupported in current configuration")

    dtype_str, dtype = data_type

    mesh = UnitSquareMesh(32, 32)
    mf = VertexFunction(dtype_str, mesh)
    mf.rename("vertices", "vertices")
    for vertex in vertices(mesh):
        mf[vertex] = dtype(vertex.global_index())
    filename = os.path.join(tempdir, "mf_vertex_2D_%s.xdmf" % dtype_str)

    file = XDMFFile(mesh.mpi_comm(), filename)
    file.write(mf, encoding)
    del file

    mf_in = VertexFunction(dtype_str, mesh)
    xdmf = XDMFFile(mesh.mpi_comm(), filename)
    xdmf.read(mf_in, "vertices")
    del xdmf

    diff = 0
    for v in vertices(mesh):
        diff += (mf_in[v] - mf[v])
    assert diff == 0

@pytest.mark.parametrize("encoding", encodings)
@pytest.mark.parametrize("data_type", data_types)
def test_save_3D_vertex_function(tempdir, encoding, data_type):
    if invalid_config(encoding):
        pytest.xfail("XDMF unsupported in current configuration")

    dtype_str, dtype = data_type

    filename = os.path.join(tempdir, "mf_vertex_3D_%s.xdmf" % dtype_str)
    mesh = UnitCubeMesh(8, 8, 8)
    mf = VertexFunction(dtype_str, mesh)
    for vertex in vertices(mesh):
        mf[vertex] = dtype(vertex.index())

    file = XDMFFile(mesh.mpi_comm(), filename)
    file.write(mf, encoding)
    del file


@pytest.mark.parametrize("encoding", encodings)
def test_save_points_2D(tempdir, encoding):
    if invalid_config(encoding):
        pytest.xfail("XDMF unsupported in current configuration")
    import numpy
    mesh = UnitSquareMesh(16, 16)
    points, values = [], []
    for v in vertices(mesh):
        points.append(v.point())
        values.append(v.point().norm())
    vals = numpy.array(values)

    file = XDMFFile(mesh.mpi_comm(), os.path.join(tempdir, "points_2D.xdmf"))
    file.write(points, encoding)

    file = XDMFFile(mesh.mpi_comm(), os.path.join(tempdir,
                                                  "points_values_2D.xdmf"))
    file.write(points, vals, encoding)
    del file


@pytest.mark.parametrize("encoding", encodings)
def test_save_points_3D(tempdir, encoding):
    if invalid_config(encoding):
        pytest.xfail("XDMF unsupported in current configuration")
    import numpy
    mesh = UnitCubeMesh(4, 4, 4)
    points, values = [], []
    for v in vertices(mesh):
        points.append(v.point())
        values.append(v.point().norm())
    vals = numpy.array(values)

    file = XDMFFile(mesh.mpi_comm(), os.path.join(tempdir, "points_3D.xdmf"))
    file.write(points, encoding)

    file = XDMFFile(mesh.mpi_comm(), os.path.join(tempdir, "points_values_3D.xdmf"))
    file.write(points, vals, encoding)
    del file

@pytest.mark.parametrize("encoding", encodings)
@pytest.mark.parametrize("data_type", data_types)
def test_save_mesh_value_collection(tempdir, encoding, data_type):
    if invalid_config(encoding):
        pytest.xfail("XDMF unsupported in current configuration")

    dtype_str, dtype = data_type

    mesh = UnitCubeMesh(4, 4, 4)
    tdim = mesh.topology().dim()

    meshfn = CellFunction(dtype_str, mesh, 0)
    meshfn.rename("volume_marker", "Volume Markers")
    for c in cells(mesh):
        if c.midpoint().y() > 0.1:
            meshfn[c] = dtype(1)
        if c.midpoint().y() > 0.9:
            meshfn[c] = dtype(2)

    for mvc_dim in range(0, tdim + 1):
        mvc = MeshValueCollection(dtype_str, mesh, mvc_dim)
        tag = "dim_%d_marker" % mvc_dim
        mvc.rename(tag, "BC")
        mesh.init(mvc_dim, tdim)
        for e in cpp.entities(mesh, mvc_dim):
            if (e.midpoint().x() > 0.5):
                mvc.set_value(e.index(), dtype(1))

        filename = os.path.join(tempdir, "mvc_%d.xdmf" % mvc_dim)

        xdmf = XDMFFile(mesh.mpi_comm(), filename)
        xdmf.write(meshfn, encoding)
        xdmf.write(mvc, encoding)

        del xdmf

        xdmf = XDMFFile(mesh.mpi_comm(), filename)
        mvc = MeshValueCollection(dtype_str, mesh)
        xdmf.read(mvc, tag)

@skip_in_parallel
@pytest.mark.parametrize("encoding", encodings)
def test_quadratic_mesh(tempdir, encoding):
    if invalid_config(encoding):
        pytest.xfail("XDMF unsupported in current configuration")
    mesh = UnitDiscMesh(mpi_comm_world(), 2, 2, 2)
    Q = FunctionSpace(mesh, "CG", 1)
    u = Function(Q)
    u.interpolate(Constant(1.0))
    xdmf = XDMFFile(mesh.mpi_comm(), os.path.join(tempdir, "quadratic1.xdmf"))
    xdmf.write(u)

    Q = FunctionSpace(mesh, "CG", 2)
    u = Function(Q)
    u.interpolate(Constant(1.0))
    xdmf = XDMFFile(mesh.mpi_comm(), os.path.join(tempdir, "quadratic2.xdmf"))
    xdmf.write(u)

    xdmf = XDMFFile(mesh.mpi_comm(), os.path.join(tempdir, "qmesh.xdmf"))
    xdmf.write(mesh)
    c0 = mesh.coordinates()

    mesh = Mesh()
    xdmf = XDMFFile(mesh.mpi_comm(), os.path.join(tempdir, "qmesh.xdmf"))
    xdmf.read(mesh)
    c1 = mesh.coordinates()

    assert (c0 - c1).sum() == 0.0

@pytest.mark.parametrize("encoding", encodings)
@pytest.mark.parametrize("data_type", data_types)
def test_append_and_load_mesh_functions(tempdir, encoding, data_type):
    if invalid_config(encoding):
        pytest.xfail("XDMF unsupported in current configuration")

    dtype_str, dtype = data_type

    meshes = [UnitSquareMesh(32, 32), UnitCubeMesh(8, 8, 8)]

    for mesh in meshes:
        dim = mesh.topology().dim()

        vf = VertexFunction(dtype_str, mesh)
        vf.rename("vertices", "vertices")
        ff = FacetFunction(dtype_str, mesh)
        ff.rename("facets", "facets")
        cf = CellFunction(dtype_str, mesh)
        cf.rename("cells", "cells")

        if (MPI.size(mesh.mpi_comm()) == 1):
            for vertex in vertices(mesh):
                vf[vertex] = dtype(vertex.index())
            for facet in facets(mesh):
                ff[facet] = dtype(facet.index())
            for cell in cells(mesh):
                cf[cell] = dtype(cell.index())
        else:
            for vertex in vertices(mesh):
                vf[vertex] = dtype(vertex.global_index())
            for facet in facets(mesh):
                ff[facet] = dtype(facet.global_index())
            for cell in cells(mesh):
                cf[cell] = dtype(cell.global_index())

        filename = os.path.join(tempdir, "appended_mf_%dD.xdmf" % dim)

        xdmf = XDMFFile(mesh.mpi_comm(), filename)
        xdmf.write(mesh)
        xdmf.write(vf, encoding)
        xdmf.write(ff, encoding)
        xdmf.write(cf, encoding)
        del xdmf

        xdmf = XDMFFile(mesh.mpi_comm(), filename)

        vf_in = VertexFunction(dtype_str, mesh)
        xdmf.read(vf_in, "vertices")
        ff_in = FacetFunction(dtype_str, mesh)
        xdmf.read(ff_in, "facets")
        cf_in = CellFunction(dtype_str, mesh)
        xdmf.read(cf_in, "cells")
        del xdmf

        diff = 0
        for vertex in vertices(mesh):
            diff += (vf_in[vertex] - vf[vertex])
        for facet in facets(mesh):
            diff += (ff_in[facet] - ff[facet])
        for cell in cells(mesh):
            diff += (cf_in[cell] - cf[cell])
        assert diff == 0


@pytest.mark.parametrize("encoding", encodings)
@pytest.mark.parametrize("data_type", data_types)
def test_append_and_load_mesh_value_collections(tempdir, encoding, data_type):
    if invalid_config(encoding):
        pytest.xfail("XDMF unsupported in current configuration")

    dtype_str, dtype = data_type

    mesh = UnitCubeMesh(8, 8, 8)
    mesh.init()
    for d in range(mesh.geometry().dim() + 1):
        mesh.init_global(d)

    mvc_v = MeshValueCollection(dtype_str, mesh, 0)
    mvc_v.rename("vertices", "vertices")
    mvc_e = MeshValueCollection(dtype_str, mesh, 1)
    mvc_e.rename("edges", "edges")
    mvc_f = MeshValueCollection(dtype_str, mesh, 2)
    mvc_f.rename("facets", "facets")
    mvc_c = MeshValueCollection(dtype_str, mesh, 3)
    mvc_c.rename("cells", "cells")

    mvcs = [mvc_v, mvc_e, mvc_f, mvc_c]

    filename = os.path.join(tempdir, "appended_mvcs.xdmf")
    xdmf = XDMFFile(mesh.mpi_comm(), filename)

    for mvc in mvcs:
        for ent in entities(mesh, mvc.dim()):
            assert(mvc.set_value(ent.index(), dtype(ent.global_index())))
        xdmf.write(mvc)

    del xdmf

    mvc_v_in = MeshValueCollection(dtype_str, mesh, 0)
    mvc_e_in = MeshValueCollection(dtype_str, mesh, 1)
    mvc_f_in = MeshValueCollection(dtype_str, mesh, 2)
    mvc_c_in = MeshValueCollection(dtype_str, mesh, 3)

    xdmf = XDMFFile(mesh.mpi_comm(), filename)
    xdmf.read(mvc_v_in, "vertices")
    xdmf.read(mvc_e_in, "edges")
    xdmf.read(mvc_f_in, "facets")
    xdmf.read(mvc_c_in, "cells")

    mvcs_in = [mvc_v_in, mvc_e_in, mvc_f_in, mvc_c_in]

    for (mvc, mvc_in) in zip(mvcs, mvcs_in):
<<<<<<< HEAD
        mvc_data = mvc.values()
        mvc_data_in = mvc_in.values()

        assert(len(mvc_data) == len(mvc_data_in))

        for j in range(len(mvc_data)):
            idxs = mvc_data.keys()[j]
            vals = mvc_data[idxs]
            idxs_in = mvc_data.keys()[j]
            vals_in = mvc_data_in[idxs_in]
            assert(idxs == idxs_in)
            assert(vals == vals_in)
=======
        mf = MeshFunction(dtype_str, mesh, mvc)
        mf_in = MeshFunction(dtype_str, mesh, mvc_in)

        diff = 0
        for ent in entities(mesh, mf.dim()):
            diff += (mf_in[ent] - mf[ent])
        assert(diff == 0)
>>>>>>> 5fea2d9c
<|MERGE_RESOLUTION|>--- conflicted
+++ resolved
@@ -25,9 +25,6 @@
 # Currently supported XDMF file encoding
 encodings = (XDMFFile.Encoding_HDF5, XDMFFile.Encoding_ASCII)
 
-# Data types supported in templating
-data_types = (('int', int), ('size_t', int), ('double', float), ('bool', bool))
-
 
 def invalid_config(encoding):
     return (not has_hdf5() and encoding == XDMFFile.Encoding_HDF5) \
@@ -234,25 +231,21 @@
 
 
 @pytest.mark.parametrize("encoding", encodings)
-@pytest.mark.parametrize("data_type", data_types)
-def test_save_2D_cell_function(tempdir, encoding, data_type):
-    if invalid_config(encoding):
-        pytest.xfail("XDMF unsupported in current configuration")
-
-    dtype_str, dtype = data_type
-
-    filename = os.path.join(tempdir, "mf_2D_%s.xdmf" % dtype_str)
+def test_save_2D_cell_function(tempdir, encoding):
+    if invalid_config(encoding):
+        pytest.xfail("XDMF unsupported in current configuration")
+    filename = os.path.join(tempdir, "mf_2D.xdmf")
     mesh = UnitSquareMesh(32, 32)
-    mf = CellFunction(dtype_str, mesh)
+    mf = CellFunction("size_t", mesh)
     mf.rename("cells", "cells")
     for cell in cells(mesh):
-        mf[cell] = dtype(cell.index())
-
-    file = XDMFFile(mesh.mpi_comm(), filename)
-    file.write(mf, encoding)
-    del file
-
-    mf_in = CellFunction(dtype_str, mesh)
+        mf[cell] = cell.index()
+
+    file = XDMFFile(mesh.mpi_comm(), filename)
+    file.write(mf, encoding)
+    del file
+
+    mf_in = CellFunction("size_t", mesh)
     xdmf = XDMFFile(mesh.mpi_comm(), filename)
     xdmf.read(mf_in, "cells")
     del xdmf
@@ -264,25 +257,21 @@
 
 
 @pytest.mark.parametrize("encoding", encodings)
-@pytest.mark.parametrize("data_type", data_types)
-def test_save_3D_cell_function(tempdir, encoding, data_type):
-    if invalid_config(encoding):
-        pytest.xfail("XDMF unsupported in current configuration")
-
-    dtype_str, dtype = data_type
-
-    mesh = UnitCubeMesh(8, 8, 8)
-    mf = CellFunction(dtype_str, mesh)
+def test_save_3D_cell_function(tempdir, encoding):
+    if invalid_config(encoding):
+        pytest.xfail("XDMF unsupported in current configuration")
+    mesh = UnitCubeMesh(8, 8, 8)
+    mf = CellFunction("size_t", mesh)
     mf.rename("cells", "cells")
     for cell in cells(mesh):
-        mf[cell] = dtype(cell.index())
-    filename = os.path.join(tempdir, "mf_3D_%s.xdmf" % dtype_str)
-
-    file = XDMFFile(mesh.mpi_comm(), filename)
-    file.write(mf, encoding)
-    del file
-
-    mf_in = CellFunction(dtype_str, mesh)
+        mf[cell] = cell.index()
+    filename = os.path.join(tempdir, "mf_3D.xdmf")
+
+    file = XDMFFile(mesh.mpi_comm(), filename)
+    file.write(mf, encoding)
+    del file
+
+    mf_in = CellFunction("size_t", mesh)
     xdmf = XDMFFile(mesh.mpi_comm(), filename)
     xdmf.read(mf_in, "cells")
     del xdmf
@@ -293,30 +282,26 @@
     assert diff == 0
 
 @pytest.mark.parametrize("encoding", encodings)
-@pytest.mark.parametrize("data_type", data_types)
-def test_save_2D_facet_function(tempdir, encoding, data_type):
-    if invalid_config(encoding):
-        pytest.xfail("XDMF unsupported in current configuration")
-
-    dtype_str, dtype = data_type
-
+def test_save_2D_facet_function(tempdir, encoding):
+    if invalid_config(encoding):
+        pytest.xfail("XDMF unsupported in current configuration")
     mesh = UnitSquareMesh(32, 32)
-    mf = FacetFunction(dtype_str, mesh)
+    mf = FacetFunction("size_t", mesh)
     mf.rename("facets", "facets")
 
     if (MPI.size(mesh.mpi_comm()) == 1):
         for facet in facets(mesh):
-            mf[facet] = dtype(facet.index())
+            mf[facet] = facet.index()
     else:
         for facet in facets(mesh):
-            mf[facet] = dtype(facet.global_index())
-    filename = os.path.join(tempdir, "mf_facet_2D_%s.xdmf" % dtype_str)
+            mf[facet] = facet.global_index()
+    filename = os.path.join(tempdir, "mf_facet_2D.xdmf")
 
     xdmf = XDMFFile(mesh.mpi_comm(), filename)
     xdmf.write(mf, encoding)
     del xdmf
 
-    mf_in = FacetFunction(dtype_str, mesh)
+    mf_in = FacetFunction("size_t", mesh)
     xdmf = XDMFFile(mesh.mpi_comm(), filename)
     xdmf.read(mf_in, "facets")
     del xdmf
@@ -327,30 +312,26 @@
     assert diff == 0
 
 @pytest.mark.parametrize("encoding", encodings)
-@pytest.mark.parametrize("data_type", data_types)
-def test_save_3D_facet_function(tempdir, encoding, data_type):
-    if invalid_config(encoding):
-        pytest.xfail("XDMF unsupported in current configuration")
-
-    dtype_str, dtype = data_type
-
-    mesh = UnitCubeMesh(8, 8, 8)
-    mf = FacetFunction(dtype_str, mesh)
+def test_save_3D_facet_function(tempdir, encoding):
+    if invalid_config(encoding):
+        pytest.xfail("XDMF unsupported in current configuration")
+    mesh = UnitCubeMesh(8, 8, 8)
+    mf = FacetFunction("size_t", mesh)
     mf.rename("facets", "facets")
 
     if (MPI.size(mesh.mpi_comm()) == 1):
         for facet in facets(mesh):
-            mf[facet] = dtype(facet.index())
+            mf[facet] = facet.index()
     else:
         for facet in facets(mesh):
-            mf[facet] = dtype(facet.global_index())
-    filename = os.path.join(tempdir, "mf_facet_3D_%s.xdmf" % dtype_str)
-
-    file = XDMFFile(mesh.mpi_comm(), filename)
-    file.write(mf, encoding)
-    del file
-
-    mf_in = FacetFunction(dtype_str, mesh)
+            mf[facet] = facet.global_index()
+    filename = os.path.join(tempdir, "mf_facet_3D.xdmf")
+
+    file = XDMFFile(mesh.mpi_comm(), filename)
+    file.write(mf, encoding)
+    del file
+
+    mf_in = FacetFunction("size_t", mesh)
     xdmf = XDMFFile(mesh.mpi_comm(), filename)
     xdmf.read(mf_in, "facets")
     del xdmf
@@ -361,44 +342,35 @@
     assert diff == 0
 
 @pytest.mark.parametrize("encoding", encodings)
-@pytest.mark.parametrize("data_type", data_types)
-def test_save_3D_edge_function(tempdir, encoding, data_type):
-    if invalid_config(encoding):
-        pytest.xfail("XDMF unsupported in current configuration")
-
-    dtype_str, dtype = data_type
-
-    mesh = UnitCubeMesh(8, 8, 8)
-    mf = EdgeFunction(dtype_str, mesh)
+def test_save_3D_edge_function(tempdir, encoding):
+    if invalid_config(encoding):
+        pytest.xfail("XDMF unsupported in current configuration")
+    mesh = UnitCubeMesh(8, 8, 8)
+    mf = EdgeFunction("size_t", mesh)
     mf.rename("edges", "edges")
     for edge in edges(mesh):
-        mf[edge] = dtype(edge.index())
-
-    filename = os.path.join(tempdir, "mf_edge_3D_%s.xdmf" % dtype_str)
-    file = XDMFFile(mesh.mpi_comm(), filename)
-    file.write(mf, encoding)
-    del file
-
-@pytest.mark.parametrize("encoding", encodings)
-@pytest.mark.parametrize("data_type", data_types)
-def test_save_2D_vertex_function(tempdir, encoding, data_type):
-    if invalid_config(encoding):
-        pytest.xfail("XDMF unsupported in current configuration")
-
-    dtype_str, dtype = data_type
-
+        mf[edge] = edge.index()
+
+    file = XDMFFile(mesh.mpi_comm(), os.path.join(tempdir, "mf_edge_3D.xdmf"))
+    file.write(mf, encoding)
+    del file
+
+@pytest.mark.parametrize("encoding", encodings)
+def test_save_2D_vertex_function(tempdir, encoding):
+    if invalid_config(encoding):
+        pytest.xfail("XDMF unsupported in current configuration")
     mesh = UnitSquareMesh(32, 32)
-    mf = VertexFunction(dtype_str, mesh)
+    mf = VertexFunction("size_t", mesh)
     mf.rename("vertices", "vertices")
     for vertex in vertices(mesh):
-        mf[vertex] = dtype(vertex.global_index())
-    filename = os.path.join(tempdir, "mf_vertex_2D_%s.xdmf" % dtype_str)
-
-    file = XDMFFile(mesh.mpi_comm(), filename)
-    file.write(mf, encoding)
-    del file
-
-    mf_in = VertexFunction(dtype_str, mesh)
+        mf[vertex] = vertex.global_index()
+    filename = os.path.join(tempdir, "mf_vertex_2D.xdmf")
+
+    file = XDMFFile(mesh.mpi_comm(), filename)
+    file.write(mf, encoding)
+    del file
+
+    mf_in = VertexFunction("size_t", mesh)
     xdmf = XDMFFile(mesh.mpi_comm(), filename)
     xdmf.read(mf_in, "vertices")
     del xdmf
@@ -409,18 +381,14 @@
     assert diff == 0
 
 @pytest.mark.parametrize("encoding", encodings)
-@pytest.mark.parametrize("data_type", data_types)
-def test_save_3D_vertex_function(tempdir, encoding, data_type):
-    if invalid_config(encoding):
-        pytest.xfail("XDMF unsupported in current configuration")
-
-    dtype_str, dtype = data_type
-
-    filename = os.path.join(tempdir, "mf_vertex_3D_%s.xdmf" % dtype_str)
-    mesh = UnitCubeMesh(8, 8, 8)
-    mf = VertexFunction(dtype_str, mesh)
+def test_save_3D_vertex_function(tempdir, encoding):
+    if invalid_config(encoding):
+        pytest.xfail("XDMF unsupported in current configuration")
+    filename = os.path.join(tempdir, "mf_vertex_3D.xdmf")
+    mesh = UnitCubeMesh(8, 8, 8)
+    mf = VertexFunction("size_t", mesh)
     for vertex in vertices(mesh):
-        mf[vertex] = dtype(vertex.index())
+        mf[vertex] = vertex.index()
 
     file = XDMFFile(mesh.mpi_comm(), filename)
     file.write(mf, encoding)
@@ -468,44 +436,32 @@
     del file
 
 @pytest.mark.parametrize("encoding", encodings)
-@pytest.mark.parametrize("data_type", data_types)
-def test_save_mesh_value_collection(tempdir, encoding, data_type):
-    if invalid_config(encoding):
-        pytest.xfail("XDMF unsupported in current configuration")
-
-    dtype_str, dtype = data_type
-
+def test_save_mesh_value_collection(tempdir, encoding):
+    if invalid_config(encoding):
+        pytest.xfail("XDMF unsupported in current configuration")
     mesh = UnitCubeMesh(4, 4, 4)
     tdim = mesh.topology().dim()
 
-    meshfn = CellFunction(dtype_str, mesh, 0)
+    meshfn = CellFunction("size_t", mesh, 0)
     meshfn.rename("volume_marker", "Volume Markers")
     for c in cells(mesh):
         if c.midpoint().y() > 0.1:
-            meshfn[c] = dtype(1)
+            meshfn[c] = 1
         if c.midpoint().y() > 0.9:
-            meshfn[c] = dtype(2)
+            meshfn[c] = 2
 
     for mvc_dim in range(0, tdim + 1):
-        mvc = MeshValueCollection(dtype_str, mesh, mvc_dim)
-        tag = "dim_%d_marker" % mvc_dim
-        mvc.rename(tag, "BC")
+        mvc = MeshValueCollection("size_t", mesh, 2)
+        mvc.rename("dim_%d_marker" % mvc_dim, "BC")
         mesh.init(mvc_dim, tdim)
         for e in cpp.entities(mesh, mvc_dim):
             if (e.midpoint().x() > 0.5):
-                mvc.set_value(e.index(), dtype(1))
-
-        filename = os.path.join(tempdir, "mvc_%d.xdmf" % mvc_dim)
-
-        xdmf = XDMFFile(mesh.mpi_comm(), filename)
+                mvc.set_value(e.index(), 1)
+
+        xdmf = XDMFFile(mesh.mpi_comm(), os.path.join(tempdir, "mvc_%d.xdmf"
+                                                      % mvc_dim))
         xdmf.write(meshfn, encoding)
         xdmf.write(mvc, encoding)
-
-        del xdmf
-
-        xdmf = XDMFFile(mesh.mpi_comm(), filename)
-        mvc = MeshValueCollection(dtype_str, mesh)
-        xdmf.read(mvc, tag)
 
 @skip_in_parallel
 @pytest.mark.parametrize("encoding", encodings)
@@ -523,150 +479,4 @@
     u = Function(Q)
     u.interpolate(Constant(1.0))
     xdmf = XDMFFile(mesh.mpi_comm(), os.path.join(tempdir, "quadratic2.xdmf"))
-    xdmf.write(u)
-
-    xdmf = XDMFFile(mesh.mpi_comm(), os.path.join(tempdir, "qmesh.xdmf"))
-    xdmf.write(mesh)
-    c0 = mesh.coordinates()
-
-    mesh = Mesh()
-    xdmf = XDMFFile(mesh.mpi_comm(), os.path.join(tempdir, "qmesh.xdmf"))
-    xdmf.read(mesh)
-    c1 = mesh.coordinates()
-
-    assert (c0 - c1).sum() == 0.0
-
-@pytest.mark.parametrize("encoding", encodings)
-@pytest.mark.parametrize("data_type", data_types)
-def test_append_and_load_mesh_functions(tempdir, encoding, data_type):
-    if invalid_config(encoding):
-        pytest.xfail("XDMF unsupported in current configuration")
-
-    dtype_str, dtype = data_type
-
-    meshes = [UnitSquareMesh(32, 32), UnitCubeMesh(8, 8, 8)]
-
-    for mesh in meshes:
-        dim = mesh.topology().dim()
-
-        vf = VertexFunction(dtype_str, mesh)
-        vf.rename("vertices", "vertices")
-        ff = FacetFunction(dtype_str, mesh)
-        ff.rename("facets", "facets")
-        cf = CellFunction(dtype_str, mesh)
-        cf.rename("cells", "cells")
-
-        if (MPI.size(mesh.mpi_comm()) == 1):
-            for vertex in vertices(mesh):
-                vf[vertex] = dtype(vertex.index())
-            for facet in facets(mesh):
-                ff[facet] = dtype(facet.index())
-            for cell in cells(mesh):
-                cf[cell] = dtype(cell.index())
-        else:
-            for vertex in vertices(mesh):
-                vf[vertex] = dtype(vertex.global_index())
-            for facet in facets(mesh):
-                ff[facet] = dtype(facet.global_index())
-            for cell in cells(mesh):
-                cf[cell] = dtype(cell.global_index())
-
-        filename = os.path.join(tempdir, "appended_mf_%dD.xdmf" % dim)
-
-        xdmf = XDMFFile(mesh.mpi_comm(), filename)
-        xdmf.write(mesh)
-        xdmf.write(vf, encoding)
-        xdmf.write(ff, encoding)
-        xdmf.write(cf, encoding)
-        del xdmf
-
-        xdmf = XDMFFile(mesh.mpi_comm(), filename)
-
-        vf_in = VertexFunction(dtype_str, mesh)
-        xdmf.read(vf_in, "vertices")
-        ff_in = FacetFunction(dtype_str, mesh)
-        xdmf.read(ff_in, "facets")
-        cf_in = CellFunction(dtype_str, mesh)
-        xdmf.read(cf_in, "cells")
-        del xdmf
-
-        diff = 0
-        for vertex in vertices(mesh):
-            diff += (vf_in[vertex] - vf[vertex])
-        for facet in facets(mesh):
-            diff += (ff_in[facet] - ff[facet])
-        for cell in cells(mesh):
-            diff += (cf_in[cell] - cf[cell])
-        assert diff == 0
-
-
-@pytest.mark.parametrize("encoding", encodings)
-@pytest.mark.parametrize("data_type", data_types)
-def test_append_and_load_mesh_value_collections(tempdir, encoding, data_type):
-    if invalid_config(encoding):
-        pytest.xfail("XDMF unsupported in current configuration")
-
-    dtype_str, dtype = data_type
-
-    mesh = UnitCubeMesh(8, 8, 8)
-    mesh.init()
-    for d in range(mesh.geometry().dim() + 1):
-        mesh.init_global(d)
-
-    mvc_v = MeshValueCollection(dtype_str, mesh, 0)
-    mvc_v.rename("vertices", "vertices")
-    mvc_e = MeshValueCollection(dtype_str, mesh, 1)
-    mvc_e.rename("edges", "edges")
-    mvc_f = MeshValueCollection(dtype_str, mesh, 2)
-    mvc_f.rename("facets", "facets")
-    mvc_c = MeshValueCollection(dtype_str, mesh, 3)
-    mvc_c.rename("cells", "cells")
-
-    mvcs = [mvc_v, mvc_e, mvc_f, mvc_c]
-
-    filename = os.path.join(tempdir, "appended_mvcs.xdmf")
-    xdmf = XDMFFile(mesh.mpi_comm(), filename)
-
-    for mvc in mvcs:
-        for ent in entities(mesh, mvc.dim()):
-            assert(mvc.set_value(ent.index(), dtype(ent.global_index())))
-        xdmf.write(mvc)
-
-    del xdmf
-
-    mvc_v_in = MeshValueCollection(dtype_str, mesh, 0)
-    mvc_e_in = MeshValueCollection(dtype_str, mesh, 1)
-    mvc_f_in = MeshValueCollection(dtype_str, mesh, 2)
-    mvc_c_in = MeshValueCollection(dtype_str, mesh, 3)
-
-    xdmf = XDMFFile(mesh.mpi_comm(), filename)
-    xdmf.read(mvc_v_in, "vertices")
-    xdmf.read(mvc_e_in, "edges")
-    xdmf.read(mvc_f_in, "facets")
-    xdmf.read(mvc_c_in, "cells")
-
-    mvcs_in = [mvc_v_in, mvc_e_in, mvc_f_in, mvc_c_in]
-
-    for (mvc, mvc_in) in zip(mvcs, mvcs_in):
-<<<<<<< HEAD
-        mvc_data = mvc.values()
-        mvc_data_in = mvc_in.values()
-
-        assert(len(mvc_data) == len(mvc_data_in))
-
-        for j in range(len(mvc_data)):
-            idxs = mvc_data.keys()[j]
-            vals = mvc_data[idxs]
-            idxs_in = mvc_data.keys()[j]
-            vals_in = mvc_data_in[idxs_in]
-            assert(idxs == idxs_in)
-            assert(vals == vals_in)
-=======
-        mf = MeshFunction(dtype_str, mesh, mvc)
-        mf_in = MeshFunction(dtype_str, mesh, mvc_in)
-
-        diff = 0
-        for ent in entities(mesh, mf.dim()):
-            diff += (mf_in[ent] - mf[ent])
-        assert(diff == 0)
->>>>>>> 5fea2d9c
+    xdmf.write(u)