"""Run all unit tests."""

# Copyright (C) 2006-2011 Anders Logg
#
# This file is part of DOLFIN.
#
# DOLFIN is free software: you can redistribute it and/or modify
# it under the terms of the GNU Lesser General Public License as published by
# the Free Software Foundation, either version 3 of the License, or
# (at your option) any later version.
#
# DOLFIN is distributed in the hope that it will be useful,
# but WITHOUT ANY WARRANTY; without even the implied warranty of
# MERCHANTABILITY or FITNESS FOR A PARTICULAR PURPOSE. See the
# GNU Lesser General Public License for more details.
#
# You should have received a copy of the GNU Lesser General Public License
# along with DOLFIN. If not, see <http://www.gnu.org/licenses/>.
#
# Modified by Johannes Ring 2009, 2011-2012
# Modified by Garth N. Wells 2009-2011
#
# First added:  2006-08-09
<<<<<<< HEAD
# Last changed: 2013-12-01
=======
# Last changed: 2013-12-09
>>>>>>> 042c15eb

import sys, os, re
import platform
from instant import get_status_output
from dolfin import has_mpi, has_parmetis, has_scotch, has_linear_algebra_backend

# Tests to run
tests = {
    "adaptivity":     ["errorcontrol", "TimeSeries"],
    "ale":            ["HarmonicSmoothing"],
    "book":           ["chapter_1", "chapter_10"],
    "fem":            ["solving", "Assembler", "DirichletBC", "DofMap", \
<<<<<<< HEAD
                       "FiniteElement", "Form", "SystemAssembler",
                       "LocalSolver", "manifolds"],
    "function":       ["Constant", "ConstrainedFunctionSpace", \
                       "Expression", "Function", "FunctionAssigner", \
                       "FunctionSpace", "SpecialFunctions"],
    "geometry":       ["BoundingBoxTree", "Intersection"],
=======
                           "FiniteElement", "Form", "SystemAssembler",
                       "PeriodicBC", "manifolds"],
    "function":       ["Constant", "Expression", "Function", "FunctionSpace", \
                       "SpecialFunctions", "FunctionAssigner"],
    "generation":     ["MeshGeneration"],
    "geometry":       ["BoundingBoxTree", "Intersection", "Issues"],
>>>>>>> 042c15eb
    "graph":          ["GraphBuild"],
    "io":             ["vtk", "XMLMeshFunction", "XMLMesh", \
                       "XMLMeshValueCollection", "XMLVector", \
                       "XMLMeshData", "XMLLocalMeshData", \
                       "XDMF", "HDF5", "Exodus", "X3D"],
    "jit":            ["test"],
    "la":             ["test", "solve", "Matrix", "Scalar", "Vector", \
                       "KrylovSolver", "LinearOperator"],
    "math":           ["test"],
    "mesh":           ["Cell", "Edge", "Face", "MeshColoring", \
                       "MeshData", "MeshEditor", "MeshFunction", \
                       "MeshIterator", "MeshMarkers", "MeshQuality", \
                       "MeshValueCollection", "BoundaryMesh", "Mesh", \
                       "SubMesh", "MeshTransformation", "SubDomain", \
                       "PeriodicBoundaryComputation"],
    "meshconvert":    ["test"],
    "multistage":     ["RKSolver", "PointIntegralSolver"],
    "nls":            ["PETScSNESSolver", "TAOLinearBoundSolver"],
    "parameter":      ["Parameters"],
    "python-extras":  ["test"],
    "refinement":     ["refine"],
    }

# Run both C++ and Python tests as default
only_python = False

# Check if we should run only Python tests, use for quick testing
if len(sys.argv) == 2 and sys.argv[1] == "--only-python":
    only_python = True

# Build prefix list
prefixes = [""]
if has_mpi() and (has_parmetis() or has_scotch()) and \
       (has_linear_algebra_backend("Epetra") or \
        has_linear_algebra_backend("PETSc")):
    prefixes.append("mpirun -np 3 ")
else:
    print "DOLFIN has not been compiled with MPI and/or ParMETIS/SCOTCH. " \
          "Unit tests will not be run in parallel."

# Allow to disable parallel testing
if "DISABLE_PARALLEL_TESTING" in os.environ:
    prefixes = [""]

# Set non-interactive
os.putenv('DOLFIN_NOPLOT', '1')

failed = []
# Run tests in serial, then in parallel
for prefix in prefixes:
    for test, subtests in tests.items():
        for subtest in subtests:
            print "Running unit tests for %s (%s) with prefix '%s'" % (test,  subtest, prefix)
            print "----------------------------------------------------------------------"

            cpptest_executable = "test_" + subtest
            if platform.system() == 'Windows':
                cpptest_executable += '.exe'
            print "C++:   ",
            if only_python:
                print "Skipping tests as requested (--only-python)"
            elif not os.path.isfile(os.path.join(test, "cpp", cpptest_executable)):
                print "This test set does not have a C++ version"
            else:
                os.chdir(os.path.join(test, "cpp"))
                status, output = get_status_output("%s.%s%s" % \
                                   (prefix, os.path.sep, cpptest_executable))
                os.chdir(os.path.join(os.pardir, os.pardir))
                if status == 0 and "OK" in output:
                    print "OK",
                    match = re.search("OK \((\d+)\)", output)
                    if match:
                        num_tests = int(match.groups()[0])
                        print "(%d tests)" % num_tests,
                    print
                else:
                    print "*** Failed"
                    failed += [(test, subtest, "C++", output)]

            print "Python:",
            if os.path.isfile(os.path.join(test, "python", subtest + ".py")):
                os.chdir(os.path.join(test,"python"))
                status, output = get_status_output("%spython .%s%s.py" % \
                                   (prefix, os.path.sep, subtest))
                os.chdir(os.path.join(os.pardir, os.pardir))
                if status == 0 and "OK" in output:
                    print "OK",
                    match = re.search("Ran (\d+) test", output)
                    if match:
                        num_tests = int(match.groups()[0])
                        print "(%d tests)" % num_tests,
                    print
                else:
                    print "*** Failed"
                    failed += [(test, subtest, "Python", output)]
            else:
                print "Skipping"

            print ""

    # Print output for failed tests
    for (test, subtest, interface, output) in failed:
        print "One or more unit tests failed for %s (%s, %s):" % (test, subtest, interface)
        print output
        open("fail.log", "w").write(output)

# Return error code if tests failed
sys.exit(len(failed) != 0)<|MERGE_RESOLUTION|>--- conflicted
+++ resolved
@@ -21,11 +21,7 @@
 # Modified by Garth N. Wells 2009-2011
 #
 # First added:  2006-08-09
-<<<<<<< HEAD
-# Last changed: 2013-12-01
-=======
-# Last changed: 2013-12-09
->>>>>>> 042c15eb
+# Last changed: 2013-12-10
 
 import sys, os, re
 import platform
@@ -38,21 +34,12 @@
     "ale":            ["HarmonicSmoothing"],
     "book":           ["chapter_1", "chapter_10"],
     "fem":            ["solving", "Assembler", "DirichletBC", "DofMap", \
-<<<<<<< HEAD
                        "FiniteElement", "Form", "SystemAssembler",
                        "LocalSolver", "manifolds"],
     "function":       ["Constant", "ConstrainedFunctionSpace", \
                        "Expression", "Function", "FunctionAssigner", \
                        "FunctionSpace", "SpecialFunctions"],
-    "geometry":       ["BoundingBoxTree", "Intersection"],
-=======
-                           "FiniteElement", "Form", "SystemAssembler",
-                       "PeriodicBC", "manifolds"],
-    "function":       ["Constant", "Expression", "Function", "FunctionSpace", \
-                       "SpecialFunctions", "FunctionAssigner"],
-    "generation":     ["MeshGeneration"],
     "geometry":       ["BoundingBoxTree", "Intersection", "Issues"],
->>>>>>> 042c15eb
     "graph":          ["GraphBuild"],
     "io":             ["vtk", "XMLMeshFunction", "XMLMesh", \
                        "XMLMeshValueCollection", "XMLVector", \
