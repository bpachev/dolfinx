--- conflicted
+++ resolved
@@ -17,8 +17,6 @@
 #
 # We begin this demo by importing the required modules.
 
-from mpi4py import MPI
-
 # +
 from mpi4py import MPI
 
@@ -26,16 +24,9 @@
 
 import basix
 import basix.ufl
-<<<<<<< HEAD
-import ufl
-from dolfinx import default_scalar_type, fem, mesh
-from dolfinx.fem.petsc import LinearProblem
-from ufl import ds, dx, grad, inner
-=======
 import ufl  # type: ignore
 from dolfinx import fem, mesh
 from ufl import dx
->>>>>>> 91d3beee
 
 # -
 
