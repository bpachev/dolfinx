--- conflicted
+++ resolved
@@ -31,16 +31,9 @@
 import basix.ufl
 from dolfinx import fem, mesh
 from dolfinx.fem.petsc import LinearProblem
-<<<<<<< HEAD
-from ufl import (SpatialCoordinate, TestFunction, TrialFunction, cos, div, dx,
-                 grad, inner, sin)
-
-matplotlib.use('agg')
-=======
 from ufl import SpatialCoordinate, TestFunction, TrialFunction, cos, div, dx, grad, inner, sin
 
 mpl.use("agg")
->>>>>>> 91d3beee
 # -
 
 # ## Defining a degree 1 TNT element
