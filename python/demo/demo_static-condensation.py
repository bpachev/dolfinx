# ---
# jupyter:
#   jupytext:
#     text_representation:
#       extension: .py
#       format_name: light
#       format_version: '1.5'
#       jupytext_version: 1.13.6
# ---

# (demo-static-condensation)=
#
# # Static condensation of linear elasticity
#
# Copyright (C) 2020  Michal Habera and Andreas Zilian
#
# This demo solves a Cook's plane stress elasticity test in a mixed
# space formulation. The test is a sloped cantilever under upward
# traction force at free end. Static condensation of internal (stress)
# degrees-of-freedom is demonstrated.

# +
from pathlib import Path

from mpi4py import MPI
from petsc4py import PETSc

import cffi
import numba
import numba.core.typing.cffi_utils as cffi_support
import numpy as np

import ufl
from basix.ufl import element
from dolfinx import geometry
from dolfinx.fem import (
    Form,
    Function,
    IntegralType,
    dirichletbc,
    form,
    form_cpp_class,
    functionspace,
    locate_dofs_topological,
)
from dolfinx.fem.petsc import apply_lifting, assemble_matrix, assemble_vector, set_bc
from dolfinx.io import XDMFFile
from dolfinx.jit import ffcx_jit
from dolfinx.mesh import locate_entities_boundary, meshtags
from ffcx.codegeneration.utils import numba_ufcx_kernel_signature as ufcx_signature

<<<<<<< HEAD
if default_real_type == np.float32:
=======
if np.issubdtype(PETSc.RealType, np.float32):  # type: ignore
>>>>>>> 91d3beee
    print("float32 not yet supported for this demo.")
    exit(0)


infile = XDMFFile(
    MPI.COMM_WORLD,
    Path(Path(__file__).parent, "data", "cooks_tri_mesh.xdmf"),
    "r",
    encoding=XDMFFile.Encoding.ASCII,
)
msh = infile.read_mesh(name="Grid")
infile.close()

# Stress (Se) and displacement (Ue) elements
Se = element("DG", msh.basix_cell(), 1, shape=(2, 2), symmetry=True, dtype=PETSc.RealType)  # type: ignore
Ue = element("Lagrange", msh.basix_cell(), 2, shape=(2,), dtype=PETSc.RealType)  # type: ignore

S = functionspace(msh, Se)
U = functionspace(msh, Ue)


sigma, tau = ufl.TrialFunction(S), ufl.TestFunction(S)
u, v = ufl.TrialFunction(U), ufl.TestFunction(U)

# Locate all facets at the free end and assign them value 1. Sort the
# facet indices (requirement for constructing MeshTags)
free_end_facets = np.sort(locate_entities_boundary(msh, 1, lambda x: np.isclose(x[0], 48.0)))
mt = meshtags(msh, 1, free_end_facets, 1)

ds = ufl.Measure("ds", subdomain_data=mt)

# Homogeneous boundary condition in displacement
u_bc = Function(U)
u_bc.x.array[:] = 0

# Displacement BC is applied to the left side
left_facets = locate_entities_boundary(msh, 1, lambda x: np.isclose(x[0], 0.0))
bdofs = locate_dofs_topological(U, 1, left_facets)
bc = dirichletbc(u_bc, bdofs)

# Elastic stiffness tensor and Poisson ratio
E, nu = 1.0, 1.0 / 3.0


def sigma_u(u):
    """Constitutive relation for stress-strain. Assuming plane-stress in XY"""
    eps = 0.5 * (ufl.grad(u) + ufl.grad(u).T)
    sigma = E / (1.0 - nu**2) * ((1.0 - nu) * eps + nu * ufl.Identity(2) * ufl.tr(eps))
    return sigma


a00 = ufl.inner(sigma, tau) * ufl.dx
a10 = -ufl.inner(sigma, ufl.grad(v)) * ufl.dx
a01 = -ufl.inner(sigma_u(u), tau) * ufl.dx

f = ufl.as_vector([0.0, 1.0 / 16])
b1 = form(-ufl.inner(f, v) * ds(1), dtype=PETSc.ScalarType)  # type: ignore

# JIT compile individual blocks tabulation kernels
ufcx00, _, _ = ffcx_jit(msh.comm, a00, form_compiler_options={"scalar_type": PETSc.ScalarType})  # type: ignore
kernel00 = getattr(ufcx00.form_integrals[0], f"tabulate_tensor_{np.dtype(PETSc.ScalarType).name}")  # type: ignore

ufcx01, _, _ = ffcx_jit(msh.comm, a01, form_compiler_options={"scalar_type": PETSc.ScalarType})  # type: ignore
kernel01 = getattr(ufcx01.form_integrals[0], f"tabulate_tensor_{np.dtype(PETSc.ScalarType).name}")  # type: ignore

ufcx10, _, _ = ffcx_jit(msh.comm, a10, form_compiler_options={"scalar_type": PETSc.ScalarType})  # type: ignore
kernel10 = getattr(ufcx10.form_integrals[0], f"tabulate_tensor_{np.dtype(PETSc.ScalarType).name}")  # type: ignore

ffi = cffi.FFI()
cffi_support.register_type(ffi.typeof("double _Complex"), numba.types.complex128)

# Get local dofmap sizes for later local tensor tabulations
Ssize = S.element.space_dimension
Usize = U.element.space_dimension


@numba.cfunc(ufcx_signature(PETSc.ScalarType, PETSc.RealType), nopython=True)  # type: ignore
def tabulate_A(A_, w_, c_, coords_, entity_local_index, permutation=ffi.NULL):
    """Element kernel that applies static condensation."""

    # Prepare target condensed local element tensor
    A = numba.carray(A_, (Usize, Usize), dtype=PETSc.ScalarType)

    # Tabulate all sub blocks locally
    A00 = np.zeros((Ssize, Ssize), dtype=PETSc.ScalarType)
    kernel00(ffi.from_buffer(A00), w_, c_, coords_, entity_local_index, permutation)

    A01 = np.zeros((Ssize, Usize), dtype=PETSc.ScalarType)
    kernel01(ffi.from_buffer(A01), w_, c_, coords_, entity_local_index, permutation)

    A10 = np.zeros((Usize, Ssize), dtype=PETSc.ScalarType)
    kernel10(ffi.from_buffer(A10), w_, c_, coords_, entity_local_index, permutation)

    # A = - A10 * A00^{-1} * A01
    A[:, :] = -A10 @ np.linalg.solve(A00, A01)


# Prepare a Form with a condensed tabulation kernel
formtype = form_cpp_class(PETSc.ScalarType)  # type: ignore
cells = np.arange(msh.topology.index_map(msh.topology.dim).size_local)
integrals = {IntegralType.cell: [(-1, tabulate_A.address, cells)]}
a_cond = Form(formtype([U._cpp_object, U._cpp_object], integrals, [], [], False, {}, None))

A_cond = assemble_matrix(a_cond, bcs=[bc])
A_cond.assemble()
b = assemble_vector(b1)
apply_lifting(b, [a_cond], bcs=[[bc]])
b.ghostUpdate(addv=PETSc.InsertMode.ADD, mode=PETSc.ScatterMode.REVERSE)  # type: ignore
set_bc(b, [bc])

uc = Function(U)
solver = PETSc.KSP().create(A_cond.getComm())  # type: ignore
solver.setOperators(A_cond)
solver.solve(b, uc.x.petsc_vec)

# Pure displacement based formulation
a = form(-ufl.inner(sigma_u(u), ufl.grad(v)) * ufl.dx)
A = assemble_matrix(a, bcs=[bc])
A.assemble()

# Create bounding box for function evaluation
bb_tree = geometry.bb_tree(msh, 2)

# Check against standard table value
p = np.array([[48.0, 52.0, 0.0]], dtype=np.float64)
cell_candidates = geometry.compute_collisions_points(bb_tree, p)
cells = geometry.compute_colliding_cells(msh, cell_candidates, p).array

uc.x.scatter_forward()
if len(cells) > 0:
    value = uc.eval(p, cells[0])
    print(value[1])
    assert np.isclose(value[1], 23.95, rtol=1.0e-2)

# Check the equality of displacement based and mixed condensed global
# matrices, i.e. check that condensation is exact
assert np.isclose((A - A_cond).norm(), 0.0)<|MERGE_RESOLUTION|>--- conflicted
+++ resolved
@@ -49,11 +49,7 @@
 from dolfinx.mesh import locate_entities_boundary, meshtags
 from ffcx.codegeneration.utils import numba_ufcx_kernel_signature as ufcx_signature
 
-<<<<<<< HEAD
-if default_real_type == np.float32:
-=======
 if np.issubdtype(PETSc.RealType, np.float32):  # type: ignore
->>>>>>> 91d3beee
     print("float32 not yet supported for this demo.")
     exit(0)
 
