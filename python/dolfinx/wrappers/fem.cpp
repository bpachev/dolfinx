// Copyright (C) 2017-2021 Chris Richardson and Garth N. Wells
//
// This file is part of DOLFINx (https://www.fenicsproject.org)
//
// SPDX-License-Identifier:    LGPL-3.0-or-later

#include "array.h"
#include "caster_mpi.h"
#include "numpy_dtype.h"
#include <array>
#include <cstdint>
#include <dolfinx/common/IndexMap.h>
#include <dolfinx/fem/Constant.h>
#include <dolfinx/fem/CoordinateElement.h>
#include <dolfinx/fem/DirichletBC.h>
#include <dolfinx/fem/DofMap.h>
#include <dolfinx/fem/ElementDofLayout.h>
#include <dolfinx/fem/Expression.h>
#include <dolfinx/fem/FiniteElement.h>
#include <dolfinx/fem/Form.h>
#include <dolfinx/fem/Function.h>
#include <dolfinx/fem/FunctionSpace.h>
#include <dolfinx/fem/dofmapbuilder.h>
#include <dolfinx/fem/interpolate.h>
#include <dolfinx/fem/sparsitybuild.h>
#include <dolfinx/fem/utils.h>
#include <dolfinx/graph/ordering.h>
#include <dolfinx/la/SparsityPattern.h>
#include <dolfinx/mesh/Mesh.h>
#include <dolfinx/mesh/MeshTags.h>
#include <memory>
#include <nanobind/nanobind.h>
#include <nanobind/ndarray.h>
#include <nanobind/stl/array.h>
#include <nanobind/stl/complex.h>
#include <nanobind/stl/function.h>
#include <nanobind/stl/map.h>
#include <nanobind/stl/pair.h>
#include <nanobind/stl/shared_ptr.h>
#include <nanobind/stl/string.h>
#include <nanobind/stl/tuple.h>
#include <nanobind/stl/variant.h>
#include <nanobind/stl/vector.h>
#include <span>
#include <string>
#include <ufcx.h>
#include <utility>

namespace nb = nanobind;

namespace
{
template <typename T, typename = void>
struct geom_type
{
  typedef T value_type;
};
template <typename T>
struct geom_type<T, std::void_t<typename T::value_type>>
{
  typedef typename T::value_type value_type;
};

template <typename T>
void declare_function_space(nb::module_& m, std::string type)
{
  {
    std::string pyclass_name = "FunctionSpace_" + type;
    nb::class_<dolfinx::fem::FunctionSpace<T>>(m, pyclass_name.c_str(),
                                               "Finite element function space")
        .def(nb::init<std::shared_ptr<const dolfinx::mesh::Mesh<T>>,
                      std::shared_ptr<const dolfinx::fem::FiniteElement<T>>,
                      std::shared_ptr<const dolfinx::fem::DofMap>,
                      std::vector<std::size_t>>(),
             nb::arg("mesh"), nb::arg("element"), nb::arg("dofmap"),
             nb::arg("value_shape"))
        .def("collapse", &dolfinx::fem::FunctionSpace<T>::collapse)
        .def("component", &dolfinx::fem::FunctionSpace<T>::component)
        .def("contains", &dolfinx::fem::FunctionSpace<T>::contains,
             nb::arg("V"))
        .def_prop_ro("element", &dolfinx::fem::FunctionSpace<T>::element)
        .def_prop_ro("mesh", &dolfinx::fem::FunctionSpace<T>::mesh)
        .def_prop_ro("dofmap", &dolfinx::fem::FunctionSpace<T>::dofmap)
        .def_prop_ro(
            "value_shape",
            [](const dolfinx::fem::FunctionSpace<T>& self)
            {
              std::span<const std::size_t> vshape = self.value_shape();
              return nb::ndarray<const std::size_t, nb::numpy>(vshape.data(),
                                                               {vshape.size()});
            },
            nb::rv_policy::reference_internal)
        .def("sub", &dolfinx::fem::FunctionSpace<T>::sub, nb::arg("component"))
        .def("tabulate_dof_coordinates",
             [](const dolfinx::fem::FunctionSpace<T>& self)
             {
               std::vector x = self.tabulate_dof_coordinates(false);
               return dolfinx_wrappers::as_nbarray(std::move(x),
                                                   {x.size() / 3, 3});
             });
  }

  {
    std::string pyclass_name = "FiniteElement_" + type;
    nb::class_<dolfinx::fem::FiniteElement<T>>(m, pyclass_name.c_str(),
                                               "Finite element object")
        .def(
            "__init__",
            [](dolfinx::fem::FiniteElement<T>* self,
               std::uintptr_t ufcx_element)
            {
              ufcx_finite_element* p
                  = reinterpret_cast<ufcx_finite_element*>(ufcx_element);
              new (self) dolfinx::fem::FiniteElement<T>(*p);
            },
            nb::arg("ufcx_element"))
        .def("__eq__", &dolfinx::fem::FiniteElement<T>::operator==)
        .def_prop_ro("dtype", [](const dolfinx::fem::FiniteElement<T>&)
                     { return dolfinx_wrappers::numpy_dtype<T>(); })
        .def_prop_ro("basix_element",
                     &dolfinx::fem::FiniteElement<T>::basix_element,
                     nb::rv_policy::reference_internal)
        .def_prop_ro("num_sub_elements",
                     &dolfinx::fem::FiniteElement<T>::num_sub_elements)
        .def("interpolation_points",
             [](const dolfinx::fem::FiniteElement<T>& self)
             {
               auto [X, shape] = self.interpolation_points();
               return dolfinx_wrappers::as_nbarray(std::move(X), shape.size(),
                                                   shape.data());
             })
        .def_prop_ro("interpolation_ident",
                     &dolfinx::fem::FiniteElement<T>::interpolation_ident)
        .def_prop_ro("space_dimension",
                     &dolfinx::fem::FiniteElement<T>::space_dimension)
        .def(
            "pre_apply_dof_transformation",
            [](const dolfinx::fem::FiniteElement<T>& self,
               nb::ndarray<T, nb::ndim<1>, nb::c_contig> x,
               std::uint32_t cell_permutation, int dim)
            {
              self.pre_apply_dof_transformation(std::span(x.data(), x.size()),
                                                cell_permutation, dim);
            },
            nb::arg("x"), nb::arg("cell_permutation"), nb::arg("dim"))
        .def(
            "pre_apply_transpose_dof_transformation",
            [](const dolfinx::fem::FiniteElement<T>& self,
               nb::ndarray<T, nb::ndim<1>, nb::c_contig> x,
               std::uint32_t cell_permutation, int dim)
            {
              self.pre_apply_transpose_dof_transformation(
                  std::span(x.data(), x.size()), cell_permutation, dim);
            },
            nb::arg("x"), nb::arg("cell_permutation"), nb::arg("dim"))
        .def(
            "pre_apply_inverse_transpose_dof_transformation",
            [](const dolfinx::fem::FiniteElement<T>& self,
               nb::ndarray<T, nb::ndim<1>, nb::c_contig> x,
               std::uint32_t cell_permutation, int dim)
            {
              self.pre_apply_inverse_transpose_dof_transformation(
                  std::span(x.data(), x.size()), cell_permutation, dim);
            },
            nb::arg("x"), nb::arg("cell_permutation"), nb::arg("dim"))
        .def(
            "pre_apply_dof_transformation",
            [](const dolfinx::fem::FiniteElement<T>& self,
               nb::ndarray<std::complex<T>, nb::ndim<1>, nb::c_contig> x,
               std::uint32_t cell_permutation, int dim)
            {
              self.pre_apply_dof_transformation(
                  std::span((std::complex<T>*)x.data(), x.size()),
                  cell_permutation, dim);
            },
            nb::arg("x"), nb::arg("cell_permutation"), nb::arg("dim"))
        .def(
            "pre_apply_transpose_dof_transformation",
            [](const dolfinx::fem::FiniteElement<T>& self,
               nb::ndarray<std::complex<T>, nb::ndim<1>, nb::c_contig> x,
               std::uint32_t cell_permutation, int dim)
            {
              self.pre_apply_transpose_dof_transformation(
                  std::span((std::complex<T>*)x.data(), x.size()),
                  cell_permutation, dim);
            },
            nb::arg("x"), nb::arg("cell_permutation"), nb::arg("dim"))
        .def(
            "pre_apply_inverse_transpose_dof_transformation",
            [](const dolfinx::fem::FiniteElement<T>& self,
               nb::ndarray<std::complex<T>, nb::ndim<1>, nb::c_contig> x,
               std::uint32_t cell_permutation, int dim)
            {
              self.pre_apply_inverse_transpose_dof_transformation(
                  std::span(x.data(), x.shape(0) * x.shape(1)),
                  cell_permutation, dim);
            },
            nb::arg("x"), nb::arg("cell_permutation"), nb::arg("dim"))
        .def_prop_ro("needs_dof_transformations",
                     &dolfinx::fem::FiniteElement<T>::needs_dof_transformations)
        .def("signature", &dolfinx::fem::FiniteElement<T>::signature);
  }
}

// Declare DirichletBC objects for type T
template <typename T>
void declare_objects(nb::module_& m, const std::string& type)
{
  using U = typename dolfinx::scalar_value_type_t<T>;

  // dolfinx::fem::DirichletBC
  std::string pyclass_name = std::string("DirichletBC_") + type;
  nb::class_<dolfinx::fem::DirichletBC<T, U>> dirichletbc(
      m, pyclass_name.c_str(),
      "Object for representing Dirichlet (essential) boundary "
      "conditions");

  dirichletbc
      .def(
          "__init__",
          [](dolfinx::fem::DirichletBC<T, U>* bc,
             nb::ndarray<const T, nb::c_contig> g,
             nb::ndarray<const std::int32_t, nb::ndim<1>, nb::c_contig> dofs,
             std::shared_ptr<const dolfinx::fem::FunctionSpace<U>> V)
          {
            std::vector<std::size_t> shape(g.shape_ptr(),
                                           g.shape_ptr() + g.ndim());
            auto _g = std::make_shared<dolfinx::fem::Constant<T>>(
                std::span(g.data(), g.size()), shape);
            new (bc) dolfinx::fem::DirichletBC<T, U>(
                _g, std::vector(dofs.data(), dofs.data() + dofs.size()), V);
          },
          nb::arg("g").noconvert(), nb::arg("dofs").noconvert(), nb::arg("V"))
      .def(
          "__init__",
          [](dolfinx::fem::DirichletBC<T, U>* bc,
             std::shared_ptr<const dolfinx::fem::Constant<T>> g,
             nb::ndarray<const std::int32_t, nb::ndim<1>, nb::c_contig> dofs,
             std::shared_ptr<const dolfinx::fem::FunctionSpace<U>> V)
          {
            new (bc) dolfinx::fem::DirichletBC<T, U>(
                g, std::vector(dofs.data(), dofs.data() + dofs.size()), V);
          },
          nb::arg("g").noconvert(), nb::arg("dofs").noconvert(), nb::arg("V"))
      .def(
          "__init__",
          [](dolfinx::fem::DirichletBC<T, U>* bc,
             std::shared_ptr<const dolfinx::fem::Function<T, U>> g,
             nb::ndarray<const std::int32_t, nb::ndim<1>, nb::c_contig> dofs)
          {
            new (bc) dolfinx::fem::DirichletBC<T, U>(
                g, std::vector(dofs.data(), dofs.data() + dofs.size()));
          },
          nb::arg("g").noconvert(), nb::arg("dofs"))
      .def(
          "__init__",
          [](dolfinx::fem::DirichletBC<T, U>* bc,
             std::shared_ptr<const dolfinx::fem::Function<T, U>> g,
             std::array<
                 nb::ndarray<const std::int32_t, nb::ndim<1>, nb::c_contig>, 2>
                 V_g_dofs,
             std::shared_ptr<const dolfinx::fem::FunctionSpace<U>> V)
          {
            std::array dofs
                = {std::vector(V_g_dofs[0].data(),
                               V_g_dofs[0].data() + V_g_dofs[0].size()),
                   std::vector(V_g_dofs[1].data(),
                               V_g_dofs[1].data() + V_g_dofs[1].size())};
            new (bc) dolfinx::fem::DirichletBC(g, std::move(dofs), V);
          },
          nb::arg("g").noconvert(), nb::arg("dofs").noconvert(),
          nb::arg("V").noconvert())
      .def_prop_ro("dtype", [](const dolfinx::fem::Function<T, U>&)
                   { return dolfinx_wrappers::numpy_dtype<T>(); })
      .def("dof_indices",
           [](const dolfinx::fem::DirichletBC<T, U>& self)
           {
             auto [dofs, owned] = self.dof_indices();
             return std::pair(nb::ndarray<const std::int32_t, nb::numpy>(
                                  dofs.data(), {dofs.size()}),
                              owned);
           })
      .def_prop_ro("function_space",
                   &dolfinx::fem::DirichletBC<T, U>::function_space)
      .def_prop_ro("value", &dolfinx::fem::DirichletBC<T, U>::value);

  // dolfinx::fem::Function
  std::string pyclass_name_function = std::string("Function_") + type;
  nb::class_<dolfinx::fem::Function<T, U>>(m, pyclass_name_function.c_str(),
                                           "A finite element function")
      .def(nb::init<std::shared_ptr<const dolfinx::fem::FunctionSpace<U>>>(),
           "Create a function on the given function space")
      .def(nb::init<std::shared_ptr<dolfinx::fem::FunctionSpace<U>>,
                    std::shared_ptr<dolfinx::la::Vector<T>>>())
      .def_rw("name", &dolfinx::fem::Function<T, U>::name)
      .def("sub", &dolfinx::fem::Function<T, U>::sub,
           "Return sub-function (view into parent Function")
      .def("collapse", &dolfinx::fem::Function<T, U>::collapse,
           "Collapse sub-function view")
      .def(
          "interpolate",
          [](dolfinx::fem::Function<T, U>& self,
             nb::ndarray<const T, nb::ndim<1>, nb::c_contig> f,
             nb::ndarray<const std::int32_t, nb::ndim<1>, nb::c_contig> cells)
          {
            dolfinx::fem::interpolate(self, std::span(f.data(), f.size()),
                                      {1, f.size()},
                                      std::span(cells.data(), cells.size()));
          },
          nb::arg("f"), nb::arg("cells"), "Interpolate an expression function")
      .def(
          "interpolate",
          [](dolfinx::fem::Function<T, U>& self,
             nb::ndarray<const T, nb::ndim<2>, nb::c_contig> f,
             nb::ndarray<const std::int32_t, nb::ndim<1>, nb::c_contig> cells)
          {
            dolfinx::fem::interpolate(self, std::span(f.data(), f.size()),
                                      {f.shape(0), f.shape(1)},
                                      std::span(cells.data(), cells.size()));
          },
          nb::arg("f"), nb::arg("cells"), "Interpolate an expression function")
      .def(
          "interpolate",
          [](dolfinx::fem::Function<T, U>& self,
             dolfinx::fem::Function<T, U>& u,
             nb::ndarray<const std::int32_t, nb::ndim<1>, nb::c_contig> cells,
             const std::tuple<
                 nb::ndarray<const std::int32_t, nb::ndim<1>, nb::c_contig>,
                 nb::ndarray<const std::int32_t, nb::ndim<1>, nb::c_contig>,
                 nb::ndarray<const U, nb::ndim<1>, nb::c_contig>,
                 nb::ndarray<const std::int32_t, nb::ndim<1>, nb::c_contig>>&
                 interpolation_data)
          {
            std::tuple<std::span<const std::int32_t>,
                       std::span<const std::int32_t>, std::span<const U>,
                       std::span<const std::int32_t>>
                _interpolation_data(
                    std::span<const std::int32_t>(
                        std::get<0>(interpolation_data).data(),
                        std::get<0>(interpolation_data).size()),
                    std::span<const std::int32_t>(
                        std::get<1>(interpolation_data).data(),
                        std::get<1>(interpolation_data).size()),
                    std::span<const U>(std::get<2>(interpolation_data).data(),
                                       std::get<2>(interpolation_data).size()),
                    std::span<const std::int32_t>(
                        std::get<3>(interpolation_data).data(),
                        std::get<3>(interpolation_data).size()));
            self.interpolate(u, std::span(cells.data(), cells.size()),
                             _interpolation_data);
          },
          nb::arg("u"), nb::arg("cells"), nb::arg("nmm_interpolation_data"),
          "Interpolate a finite element function")
      .def(
          "interpolate_ptr",
          [](dolfinx::fem::Function<T, U>& self, std::uintptr_t addr,
             nb::ndarray<const std::int32_t, nb::ndim<1>, nb::c_contig> cells)
          {
            assert(self.function_space());
            auto element = self.function_space()->element();
            assert(element);

            assert(self.function_space()->mesh());
            const std::vector<U> x = dolfinx::fem::interpolation_coords(
                *element, self.function_space()->mesh()->geometry(),
                std::span(cells.data(), cells.size()));

            const int gdim = self.function_space()->mesh()->geometry().dim();

            // Compute value size
            auto vshape = self.function_space()->value_shape();
            std::size_t value_size = std::reduce(vshape.begin(), vshape.end(),
                                                 1, std::multiplies{});

            std::array<std::size_t, 2> shape{value_size, x.size() / 3};
            std::vector<T> values(shape[0] * shape[1]);
            std::function<void(T*, int, int, const U*)> f
                = reinterpret_cast<void (*)(T*, int, int, const U*)>(addr);
            f(values.data(), shape[1], shape[0], x.data());
            dolfinx::fem::interpolate(self, std::span<const T>(values), shape,
                                      std::span(cells.data(), cells.size()));
          },
          nb::arg("f_ptr"), nb::arg("cells"),
          "Interpolate using a pointer to an expression with a C signature")
      .def(
          "interpolate",
          [](dolfinx::fem::Function<T, U>& self,
             const dolfinx::fem::Expression<T, U>& expr,
             nb::ndarray<const std::int32_t, nb::c_contig> cells)
          { self.interpolate(expr, std::span(cells.data(), cells.size())); },
          nb::arg("expr"), nb::arg("cells"),
          "Interpolate an Expression on a set of cells")
      .def_prop_ro(
          "x", nb::overload_cast<>(&dolfinx::fem::Function<T, U>::x),
          "Return the vector associated with the finite element Function")
      .def(
          "eval",
          [](const dolfinx::fem::Function<T, U>& self,
             nb::ndarray<const U, nb::ndim<2>, nb::c_contig> x,
             nb::ndarray<const std::int32_t, nb::ndim<1>, nb::c_contig> cells,
             nb::ndarray<T, nb::ndim<2>, nb::c_contig> u)
          {
            // TODO: handle 1d case
            self.eval(std::span(x.data(), x.size()), {x.shape(0), x.shape(1)},
                      std::span(cells.data(), cells.size()),
                      std::span<T>(u.data(), u.size()),
                      {u.shape(0), u.shape(1)});
          },
          nb::arg("x"), nb::arg("cells"), nb::arg("values"),
          "Evaluate Function")
      .def_prop_ro("function_space",
                   &dolfinx::fem::Function<T, U>::function_space);

  // dolfinx::fem::Constant
  std::string pyclass_name_constant = std::string("Constant_") + type;
  nb::class_<dolfinx::fem::Constant<T>>(
      m, pyclass_name_constant.c_str(),
      "Value constant with respect to integration domain")
      .def(
          "__init__",
          [](dolfinx::fem::Constant<T>* cp,
             nb::ndarray<const T, nb::c_contig> c)
          {
            std::vector<std::size_t> shape(c.shape_ptr(),
                                           c.shape_ptr() + c.ndim());
            new (cp)
                dolfinx::fem::Constant<T>(std::span(c.data(), c.size()), shape);
          },
          nb::arg("c").noconvert(), "Create a constant from a value array")
      .def_prop_ro("dtype", [](const dolfinx::fem::Constant<T>)
                   { return dolfinx_wrappers::numpy_dtype<T>(); })
      .def_prop_ro(
          "value",
          [](dolfinx::fem::Constant<T>& self)
          {
            return nb::ndarray<T, nb::numpy>(
                self.value.data(), self.shape.size(), self.shape.data());
          },
          nb::rv_policy::reference_internal);

  // dolfinx::fem::Expression
  std::string pyclass_name_expr = std::string("Expression_") + type;
  nb::class_<dolfinx::fem::Expression<T, U>>(m, pyclass_name_expr.c_str(),
                                             "An Expression")
      .def(
          "__init__",
          [](dolfinx::fem::Expression<T, U>* ex,
             const std::vector<std::shared_ptr<
                 const dolfinx::fem::Function<T, U>>>& coefficients,
             const std::vector<
                 std::shared_ptr<const dolfinx::fem::Constant<T>>>& constants,
             nb::ndarray<const U, nb::ndim<2>, nb::c_contig> X,
             std::uintptr_t fn_addr, const std::vector<int>& value_shape,
             std::shared_ptr<const dolfinx::fem::FunctionSpace<U>>
                 argument_function_space)
          {
            auto tabulate_expression_ptr
                = (void (*)(T*, const T*, const T*,
                            const typename geom_type<T>::value_type*,
                            const int*, const std::uint8_t*))fn_addr;
            new (ex) dolfinx::fem::Expression<T, U>(
                coefficients, constants, std::span(X.data(), X.size()),
                {X.shape(0), X.shape(1)}, tabulate_expression_ptr, value_shape,
                argument_function_space);
          },
          nb::arg("coefficients"), nb::arg("constants"), nb::arg("X"),
          nb::arg("fn"), nb::arg("value_shape"),
          nb::arg("argument_function_space"))
      .def(
          "eval",
          [](const dolfinx::fem::Expression<T, U>& self,
             const dolfinx::mesh::Mesh<U>& mesh,
             nb::ndarray<const std::int32_t, nb::ndim<1>, nb::c_contig> cells,
             nb::ndarray<T, nb::ndim<2>, nb::c_contig> values)
          {
            std::span<T> foo(values.data(), values.size());
            self.eval(mesh, std::span(cells.data(), cells.size()), foo,
                      {values.shape(0), values.shape(1)});
          },
          nb::arg("mesh"), nb::arg("active_cells"), nb::arg("values"))
      .def("X",
           [](const dolfinx::fem::Expression<T, U>& self)
           {
             auto [X, shape] = self.X();
             return dolfinx_wrappers::as_nbarray(std::move(X), shape.size(),
                                                 shape.data());
           })
      .def_prop_ro("dtype", [](const dolfinx::fem::Expression<T, U>&)
                   { return dolfinx_wrappers::numpy_dtype<T>(); })
      .def_prop_ro("value_size", &dolfinx::fem::Expression<T, U>::value_size)
      .def_prop_ro("value_shape", &dolfinx::fem::Expression<T, U>::value_shape);

  std::string pymethod_create_expression
      = std::string("create_expression_") + type;
  m.def(
      pymethod_create_expression.c_str(),
      [](const std::uintptr_t expression,
         const std::vector<std::shared_ptr<const dolfinx::fem::Function<T, U>>>&
             coefficients,
         const std::vector<std::shared_ptr<const dolfinx::fem::Constant<T>>>&
             constants,
         std::shared_ptr<const dolfinx::fem::FunctionSpace<U>>
             argument_function_space)
      {
        const ufcx_expression* p
            = reinterpret_cast<const ufcx_expression*>(expression);
        return dolfinx::fem::create_expression<T, U>(
            *p, coefficients, constants, argument_function_space);
      },
      nb::arg("expression"), nb::arg("coefficients"), nb::arg("constants"),
      nb::arg("argument_function_space").none(),
      "Create Expression from a pointer to ufc_form.");
}

template <typename T>
void declare_form(nb::module_& m, std::string type)
{
  using U = typename dolfinx::scalar_value_type_t<T>;

  // dolfinx::fem::Form
  std::string pyclass_name_form = std::string("Form_") + type;
  nb::class_<dolfinx::fem::Form<T, U>>(m, pyclass_name_form.c_str(),
                                       "Variational form object")
      .def(
          "__init__",
          [](dolfinx::fem::Form<T, U>* fp,
             const std::vector<
                 std::shared_ptr<const dolfinx::fem::FunctionSpace<U>>>& spaces,
             const std::map<dolfinx::fem::IntegralType,
                            std::vector<std::tuple<
                                int, std::uintptr_t,
                                nb::ndarray<const std::int32_t, nb::ndim<1>,
                                            nb::c_contig>>>>& integrals,
             const std::vector<std::shared_ptr<
                 const dolfinx::fem::Function<T, U>>>& coefficients,
             const std::vector<
                 std::shared_ptr<const dolfinx::fem::Constant<T>>>& constants,
             bool needs_permutation_data,
             const std::map<std::shared_ptr<const dolfinx::mesh::Mesh<U>>,
                            nb::ndarray<const std::int32_t, nb::ndim<1>,
                                        nb::c_contig>>& entity_maps,
             std::shared_ptr<const dolfinx::mesh::Mesh<U>> mesh)
          {
            std::map<dolfinx::fem::IntegralType,
                     std::vector<dolfinx::fem::integral_data<T>>>
                _integrals;

            // Loop over kernel for each entity type
            for (auto& [type, kernels] : integrals)
            {
              for (auto& [id, ptr, e] : kernels)
              {
                auto kn_ptr
                    = (void (*)(T*, const T*, const T*,
                                const typename geom_type<T>::value_type*,
                                const int*, const std::uint8_t*))ptr;
                _integrals[type].emplace_back(
                    id, kn_ptr,
                    std::span<const std::int32_t>(e.data(), e.size()));
              }
            }
<<<<<<< HEAD
#ifdef HAS_CUDA_TOOLKIT
	    std::map<dolfinx::fem::IntegralType,
                      std::vector<std::tuple<
                          int,
                          std::function<void(int*, const char***, const char***,
                                             const char**, const char**)>>>> _cuda_integrals;
            new (fp) dolfinx::fem::Form<T, U>(spaces, _integrals, _cuda_integrals, coefficients,
                                              constants, needs_permutation_data,
                                              mesh);
#else	    
            new (fp) dolfinx::fem::Form<T, U>(spaces, _integrals, coefficients,
                                              constants, needs_permutation_data,
                                              mesh);
#endif
	  },
=======

            std::map<std::shared_ptr<const dolfinx::mesh::Mesh<U>>,
                     std::span<const int32_t>>
                _entity_maps;
            for (auto& [msh, map] : entity_maps)
              _entity_maps.emplace(msh, std::span(map.data(), map.size()));
            new (fp) dolfinx::fem::Form<T, U>(
                spaces, std::move(_integrals), coefficients, constants,
                needs_permutation_data, _entity_maps, mesh);
          },
>>>>>>> c7c62059
          nb::arg("spaces"), nb::arg("integrals"), nb::arg("coefficients"),
          nb::arg("constants"), nb::arg("need_permutation_data"),
          nb::arg("entity_maps"), nb::arg("mesh").none())
      .def(
          "__init__",
          [](dolfinx::fem::Form<T, U>* fp, std::uintptr_t form,
             const std::vector<
                 std::shared_ptr<const dolfinx::fem::FunctionSpace<U>>>& spaces,
             const std::vector<std::shared_ptr<
                 const dolfinx::fem::Function<T, U>>>& coefficients,
             const std::vector<
                 std::shared_ptr<const dolfinx::fem::Constant<T>>>& constants,
             const std::map<
                 dolfinx::fem::IntegralType,
                 std::vector<std::pair<
                     std::int32_t, nb::ndarray<const std::int32_t, nb::ndim<1>,
                                               nb::c_contig>>>>& subdomains,
             const std::map<std::shared_ptr<const dolfinx::mesh::Mesh<U>>,
                            nb::ndarray<const std::int32_t, nb::ndim<1>,
                                        nb::c_contig>>& entity_maps,
             std::shared_ptr<const dolfinx::mesh::Mesh<U>> mesh)
          {
            std::map<dolfinx::fem::IntegralType,
                     std::vector<std::pair<std::int32_t,
                                           std::span<const std::int32_t>>>>
                sd;
            for (auto& [itg, data] : subdomains)
            {
              std::vector<
                  std::pair<std::int32_t, std::span<const std::int32_t>>>
                  x;
              for (auto& [id, e] : data)
                x.emplace_back(id, std::span(e.data(), e.size()));
              sd.insert({itg, std::move(x)});
            }

            std::map<std::shared_ptr<const dolfinx::mesh::Mesh<U>>,
                     std::span<const int32_t>>
                _entity_maps;
            for (auto& [msh, map] : entity_maps)
              _entity_maps.emplace(msh, std::span(map.data(), map.size()));
            ufcx_form* p = reinterpret_cast<ufcx_form*>(form);
            new (fp)
                dolfinx::fem::Form<T, U>(dolfinx::fem::create_form_factory<T>(
                    *p, spaces, coefficients, constants, sd, _entity_maps,
                    mesh));
          },
          nb::arg("form"), nb::arg("spaces"), nb::arg("coefficients"),
          nb::arg("constants"), nb::arg("subdomains"), nb::arg("entity_maps"),
          nb::arg("mesh").none(), "Create a Form from a pointer to a ufcx_form")
      .def_prop_ro("dtype", [](const dolfinx::fem::Form<T, U>&)
                   { return dolfinx_wrappers::numpy_dtype<T>(); })
      .def_prop_ro("coefficients", &dolfinx::fem::Form<T, U>::coefficients)
      .def_prop_ro("rank", &dolfinx::fem::Form<T, U>::rank)
      .def_prop_ro("mesh", &dolfinx::fem::Form<T, U>::mesh)
      .def_prop_ro("function_spaces",
                   &dolfinx::fem::Form<T, U>::function_spaces)
      .def("integral_ids", &dolfinx::fem::Form<T, U>::integral_ids)
      .def_prop_ro("integral_types", &dolfinx::fem::Form<T, U>::integral_types)
      .def_prop_ro("needs_facet_permutations",
                   &dolfinx::fem::Form<T, U>::needs_facet_permutations)
      .def(
          "domains",
          [](const dolfinx::fem::Form<T, U>& self,
             dolfinx::fem::IntegralType type, int i)
          {
            std::span<const std::int32_t> _d = self.domain(type, i);
            switch (type)
            {
            case dolfinx::fem::IntegralType::cell:
              return nb::ndarray<const std::int32_t, nb::numpy>(_d.data(),
                                                                {_d.size()});
            case dolfinx::fem::IntegralType::exterior_facet:
            {
              return nb::ndarray<const std::int32_t, nb::numpy>(
                  _d.data(), {_d.size() / 2, 2});
            }
            case dolfinx::fem::IntegralType::interior_facet:
            {
              return nb::ndarray<const std::int32_t, nb::numpy>(
                  _d.data(), {_d.size() / 4, 2, 2});
            }
            default:
              throw ::std::runtime_error("Integral type unsupported.");
            }
          },
          nb::rv_policy::reference_internal, nb::arg("type"), nb::arg("i"));

  // Form
  std::string pymethod_create_form = std::string("create_form_") + type;
  m.def(
      pymethod_create_form.c_str(),
      [](std::uintptr_t form,
         const std::vector<
             std::shared_ptr<const dolfinx::fem::FunctionSpace<U>>>& spaces,
         const std::vector<std::shared_ptr<const dolfinx::fem::Function<T, U>>>&
             coefficients,
         const std::vector<std::shared_ptr<const dolfinx::fem::Constant<T>>>&
             constants,
         const std::map<
             dolfinx::fem::IntegralType,
             std::vector<std::pair<
                 std::int32_t, nb::ndarray<const std::int32_t, nb::c_contig>>>>&
             subdomains,
         std::shared_ptr<const dolfinx::mesh::Mesh<U>> mesh)
      {
        std::map<
            dolfinx::fem::IntegralType,
            std::vector<std::pair<std::int32_t, std::span<const std::int32_t>>>>
            sd;
        for (auto& [itg, data] : subdomains)
        {
          std::vector<std::pair<std::int32_t, std::span<const std::int32_t>>> x;
          for (auto& [id, idx] : data)
            x.emplace_back(id, std::span(idx.data(), idx.size()));
          sd.insert({itg, std::move(x)});
        }

        ufcx_form* p = reinterpret_cast<ufcx_form*>(form);
        return dolfinx::fem::create_form_factory<T>(*p, spaces, coefficients,
                                                    constants, sd, {}, mesh);
      },
      nb::arg("form"), nb::arg("spaces"), nb::arg("coefficients"),
      nb::arg("constants"), nb::arg("subdomains"), nb::arg("mesh"),
      "Create Form from a pointer to ufcx_form.");

  m.def("create_sparsity_pattern",
        &dolfinx::fem ::create_sparsity_pattern<T, U>, nb::arg("a"),
        "Create a sparsity pattern.");
}

template <typename T>
void declare_cmap(nb::module_& m, std::string type)
{
  std::string pyclass_name = std::string("CoordinateElement_") + type;
  nb::class_<dolfinx::fem::CoordinateElement<T>>(m, pyclass_name.c_str(),
                                                 "Coordinate map element")
      .def(nb::init<dolfinx::mesh::CellType, int>(), nb::arg("celltype"),
           nb::arg("degree"))
      .def(nb::init<std::shared_ptr<const basix::FiniteElement<T>>>(),
           nb::arg("element"))
      .def(
          "__init__",
          [](dolfinx::fem::CoordinateElement<T>* cm, dolfinx::mesh::CellType ct,
             int d, int var)
          {
            new (cm) dolfinx::fem::CoordinateElement<T>(
                ct, d, static_cast<basix::element::lagrange_variant>(var));
          },
          nb::arg("celltype"), nb::arg("degree"), nb::arg("variant"))
      .def_prop_ro("dtype", [](const dolfinx::fem::CoordinateElement<T>&)
                   { return dolfinx_wrappers::numpy_dtype<T>(); })
      .def("create_dof_layout",
           &dolfinx::fem::CoordinateElement<T>::create_dof_layout)
      .def_prop_ro("degree", &dolfinx::fem::CoordinateElement<T>::degree)
      .def_prop_ro("dim", &dolfinx::fem::CoordinateElement<T>::dim)
      .def_prop_ro("variant", [](const dolfinx::fem::CoordinateElement<T>& self)
                   { return static_cast<int>(self.variant()); })
      .def(
          "push_forward",
          [](const dolfinx::fem::CoordinateElement<T>& self,
             nb::ndarray<const T, nb::ndim<2>, nb::c_contig> X,
             nb::ndarray<const T, nb::ndim<2>, nb::c_contig> cell_x)
          {
            using mdspan2_t = MDSPAN_IMPL_STANDARD_NAMESPACE::mdspan<
                T, MDSPAN_IMPL_STANDARD_NAMESPACE::dextents<std::size_t, 2>>;
            using cmdspan2_t = MDSPAN_IMPL_STANDARD_NAMESPACE::mdspan<
                const T,
                MDSPAN_IMPL_STANDARD_NAMESPACE::dextents<std::size_t, 2>>;
            using cmdspan4_t = MDSPAN_IMPL_STANDARD_NAMESPACE::mdspan<
                const T,
                MDSPAN_IMPL_STANDARD_NAMESPACE::dextents<std::size_t, 4>>;

            std::array<std::size_t, 2> Xshape{X.shape(0), X.shape(1)};
            std::array<std::size_t, 4> phi_shape
                = self.tabulate_shape(0, X.shape(0));
            std::vector<T> phi_b(std::reduce(phi_shape.begin(), phi_shape.end(),
                                             1, std::multiplies{}));
            cmdspan4_t phi_full(phi_b.data(), phi_shape);
            self.tabulate(0, std::span(X.data(), X.size()), Xshape, phi_b);
            auto phi = MDSPAN_IMPL_STANDARD_NAMESPACE::
                MDSPAN_IMPL_PROPOSED_NAMESPACE::submdspan(
                    phi_full, 0, MDSPAN_IMPL_STANDARD_NAMESPACE::full_extent,
                    MDSPAN_IMPL_STANDARD_NAMESPACE::full_extent, 0);

            std::array<std::size_t, 2> shape = {X.shape(0), cell_x.shape(1)};
            std::vector<T> xb(shape[0] * shape[1]);
            self.push_forward(
                mdspan2_t(xb.data(), shape),
                cmdspan2_t(cell_x.data(), cell_x.shape(0), cell_x.shape(1)),
                phi);

            return dolfinx_wrappers::as_nbarray(std::move(xb),
                                                {X.shape(0), cell_x.shape(1)});
          },
          nb::arg("X"), nb::arg("cell_geometry"))
      .def(
          "pull_back",
          [](const dolfinx::fem::CoordinateElement<T>& self,
             nb::ndarray<const T, nb::ndim<2>, nb::c_contig> x,
             nb::ndarray<const T, nb::ndim<2>, nb::c_contig> cell_geometry)
          {
            std::size_t num_points = x.shape(0);
            std::size_t gdim = x.shape(1);
            std::size_t tdim = dolfinx::mesh::cell_dim(self.cell_shape());

            using mdspan2_t = MDSPAN_IMPL_STANDARD_NAMESPACE::mdspan<
                T, MDSPAN_IMPL_STANDARD_NAMESPACE::dextents<std::size_t, 2>>;
            using cmdspan2_t = MDSPAN_IMPL_STANDARD_NAMESPACE::mdspan<
                const T,
                MDSPAN_IMPL_STANDARD_NAMESPACE::dextents<std::size_t, 2>>;
            using cmdspan4_t = MDSPAN_IMPL_STANDARD_NAMESPACE::mdspan<
                const T,
                MDSPAN_IMPL_STANDARD_NAMESPACE::dextents<std::size_t, 4>>;

            std::vector<T> Xb(num_points * tdim);
            mdspan2_t X(Xb.data(), num_points, tdim);
            cmdspan2_t _x(x.data(), x.shape(0), x.shape(1));
            cmdspan2_t g(cell_geometry.data(), cell_geometry.shape(0),
                         cell_geometry.shape(1));

            if (self.is_affine())
            {
              std::vector<T> J_b(gdim * tdim);
              mdspan2_t J(J_b.data(), gdim, tdim);
              std::vector<T> K_b(tdim * gdim);
              mdspan2_t K(K_b.data(), tdim, gdim);

              std::array<std::size_t, 4> phi_shape = self.tabulate_shape(1, 1);
              std::vector<T> phi_b(std::reduce(
                  phi_shape.begin(), phi_shape.end(), 1, std::multiplies{}));
              cmdspan4_t phi(phi_b.data(), phi_shape);

              self.tabulate(1, std::vector<T>(tdim), {1, tdim}, phi_b);
              auto dphi = MDSPAN_IMPL_STANDARD_NAMESPACE::
                  MDSPAN_IMPL_PROPOSED_NAMESPACE::submdspan(
                      phi, std::pair(1, tdim + 1), 0,
                      MDSPAN_IMPL_STANDARD_NAMESPACE::full_extent, 0);

              self.compute_jacobian(dphi, g, J);
              self.compute_jacobian_inverse(J, K);
              std::array<T, 3> x0 = {0, 0, 0};
              for (std::size_t i = 0; i < g.extent(1); ++i)
                x0[i] += g(0, i);
              self.pull_back_affine(X, K, x0, _x);
            }
            else
              self.pull_back_nonaffine(X, _x, g);

            return dolfinx_wrappers::as_nbarray(std::move(Xb),
                                                {num_points, tdim});
          },
          nb::arg("x"), nb::arg("cell_geometry"));
}

template <typename T>
void declare_real_functions(nb::module_& m)
{
  m.def(
      "create_dofmap",
      [](const dolfinx_wrappers::MPICommWrapper comm, std::uintptr_t dofmap,
         dolfinx::mesh::Topology& topology,
         const dolfinx::fem::FiniteElement<T>& element)
      {
        ufcx_dofmap* p = reinterpret_cast<ufcx_dofmap*>(dofmap);
        assert(p);
        dolfinx::fem::ElementDofLayout layout
            = dolfinx::fem::create_element_dof_layout(*p, topology.cell_type());

        std::function<void(std::span<std::int32_t>, std::uint32_t)>
            unpermute_dofs = nullptr;
        if (element.needs_dof_permutations())
          unpermute_dofs = element.get_dof_permutation_function(true, true);
        return dolfinx::fem::create_dofmap(comm.get(), layout, topology,
                                           unpermute_dofs, nullptr);
      },
      nb::arg("comm"), nb::arg("dofmap"), nb::arg("topology"),
      nb::arg("element"),
      "Create DofMap object from a pointer to ufcx_dofmap.");

  m.def(
      "locate_dofs_topological",
      [](const std::vector<
             std::shared_ptr<const dolfinx::fem::FunctionSpace<T>>>& V,
         int dim,
         nb::ndarray<const std::int32_t, nb::ndim<1>, nb::c_contig> entities,
         bool remote)
      {
        if (V.size() != 2)
          throw std::runtime_error("Expected two function spaces.");
        std::array<std::vector<std::int32_t>, 2> dofs
            = dolfinx::fem::locate_dofs_topological(
                *V[0].get()->mesh()->topology_mutable(),
                {*V[0].get()->dofmap(), *V[1].get()->dofmap()}, dim,
                std::span(entities.data(), entities.size()), remote);
        return std::array<nb::ndarray<std::int32_t, nb::numpy>, 2>(
            {dolfinx_wrappers::as_nbarray(std::move(dofs[0])),
             dolfinx_wrappers::as_nbarray(std::move(dofs[1]))});
      },
      nb::arg("V"), nb::arg("dim"), nb::arg("entities"),
      nb::arg("remote") = true);
  m.def(
      "locate_dofs_topological",
      [](const dolfinx::fem::FunctionSpace<T>& V, int dim,
         nb::ndarray<const std::int32_t, nb::ndim<1>, nb::c_contig> entities,
         bool remote)
      {
        return dolfinx_wrappers::as_nbarray(
            dolfinx::fem::locate_dofs_topological(
                *V.mesh()->topology_mutable(), *V.dofmap(), dim,
                std::span(entities.data(), entities.size()), remote));
      },
      nb::arg("V"), nb::arg("dim"), nb::arg("entities"),
      nb::arg("remote") = true);
  m.def(
      "locate_dofs_geometrical",
      [](const std::vector<
             std::shared_ptr<const dolfinx::fem::FunctionSpace<T>>>& V,
         std::function<nb::ndarray<bool, nb::ndim<1>, nb::c_contig>(
             nb::ndarray<const T, nb::ndim<2>, nb::numpy>)>
             marker)
      {
        if (V.size() != 2)
          throw std::runtime_error("Expected two function spaces.");

        auto _marker = [&marker](auto x)
        {
          nb::ndarray<const T, nb::ndim<2>, nb::numpy> x_view(
              x.data_handle(), {x.extent(0), x.extent(1)});
          auto marked = marker(x_view);
          return std::vector<std::int8_t>(marked.data(),
                                          marked.data() + marked.size());
        };

        std::array<std::vector<std::int32_t>, 2> dofs
            = dolfinx::fem::locate_dofs_geometrical<T>({*V[0], *V[1]}, _marker);
        return std::array<nb::ndarray<std::int32_t, nb::numpy>, 2>(
            {dolfinx_wrappers::as_nbarray(std::move(dofs[0])),
             dolfinx_wrappers::as_nbarray(std::move(dofs[1]))});
      },
      nb::arg("V"), nb::arg("marker"));
  m.def(
      "locate_dofs_geometrical",
      [](const dolfinx::fem::FunctionSpace<T>& V,
         std::function<nb::ndarray<bool, nb::ndim<1>, nb::c_contig>(
             nb::ndarray<const T, nb::ndim<2>, nb::numpy>)>
             marker)
      {
        auto _marker = [&marker](auto x)
        {
          nb::ndarray<const T, nb::ndim<2>, nb::numpy> x_view(
              x.data_handle(), {x.extent(0), x.extent(1)});
          auto marked = marker(x_view);
          return std::vector<std::int8_t>(marked.data(),
                                          marked.data() + marked.size());
        };

        return dolfinx_wrappers::as_nbarray(
            dolfinx::fem::locate_dofs_geometrical(V, _marker));
      },
      nb::arg("V"), nb::arg("marker"));

  m.def(
      "interpolation_coords",
      [](const dolfinx::fem::FiniteElement<T>& e,
         const dolfinx::mesh::Geometry<T>& geometry,
         nb::ndarray<std::int32_t, nb::ndim<1>, nb::c_contig> cells)
      {
        std::vector<T> x = dolfinx::fem::interpolation_coords(
            e, geometry, std::span(cells.data(), cells.size()));
        return dolfinx_wrappers::as_nbarray(std::move(x), {3, x.size() / 3});
      },
      nb::arg("element"), nb::arg("V"), nb::arg("cells"));

  m.def(
      "create_nonmatching_meshes_interpolation_data",
      [](const dolfinx::mesh::Mesh<T>& mesh0,
         const dolfinx::fem::FiniteElement<T>& element0,
         const dolfinx::mesh::Mesh<T>& mesh1, T padding)
      {
        int tdim = mesh0.topology()->dim();
        auto cell_map = mesh0.topology()->index_map(tdim);
        assert(cell_map);
        std::int32_t num_cells
            = cell_map->size_local() + cell_map->num_ghosts();
        std::vector<std::int32_t> cells(num_cells, 0);
        std::iota(cells.begin(), cells.end(), 0);
        auto [src_owner, dest_owner, dest_points, dest_cells]
            = dolfinx::fem::create_nonmatching_meshes_interpolation_data(
                mesh0.geometry(), element0, mesh1,
                std::span(cells.data(), cells.size()), padding);
        return std::tuple(dolfinx_wrappers::as_nbarray(std::move(src_owner)),
                          dolfinx_wrappers::as_nbarray(std::move(dest_owner)),
                          dolfinx_wrappers::as_nbarray(std::move(dest_points)),
                          dolfinx_wrappers::as_nbarray(std::move(dest_cells)));
      },
      nb::arg("mesh0"), nb::arg("element0"), nb::arg("mesh1"),
      nb::arg("padding"));
  m.def(
      "create_nonmatching_meshes_interpolation_data",
      [](const dolfinx::mesh::Geometry<T>& geometry0,
         const dolfinx::fem::FiniteElement<T>& element0,
         const dolfinx::mesh::Mesh<T>& mesh1,
         nb::ndarray<const std::int32_t, nb::ndim<1>, nb::c_contig> cells,
         T padding)
      {
        auto [src_owner, dest_owner, dest_points, dest_cells]
            = dolfinx::fem::create_nonmatching_meshes_interpolation_data(
                geometry0, element0, mesh1,
                std::span(cells.data(), cells.size()), padding);
        return std::tuple(dolfinx_wrappers::as_nbarray(std::move(src_owner)),
                          dolfinx_wrappers::as_nbarray(std::move(dest_owner)),
                          dolfinx_wrappers::as_nbarray(std::move(dest_points)),
                          dolfinx_wrappers::as_nbarray(std::move(dest_cells)));
      },
      nb::arg("geometry0"), nb::arg("element0"), nb::arg("mesh1"),
      nb::arg("cells"), nb ::arg("padding"));
}

} // namespace

namespace dolfinx_wrappers
{

void fem(nb::module_& m)
{
  declare_objects<float>(m, "float32");
  declare_objects<double>(m, "float64");
  declare_objects<std::complex<float>>(m, "complex64");
  declare_objects<std::complex<double>>(m, "complex128");

  declare_form<float>(m, "float32");
  declare_form<double>(m, "float64");
  declare_form<std::complex<float>>(m, "complex64");
  declare_form<std::complex<double>>(m, "complex128");

  // fem::CoordinateElement
  declare_cmap<float>(m, "float32");
  declare_cmap<double>(m, "float64");

  m.def(
      "create_element_dof_layout",
      [](std::uintptr_t dofmap, const dolfinx::mesh::CellType cell_type,
         const std::vector<int>& parent_map)
      {
        ufcx_dofmap* p = reinterpret_cast<ufcx_dofmap*>(dofmap);
        return dolfinx::fem::create_element_dof_layout(*p, cell_type,
                                                       parent_map);
      },
      nb::arg("dofmap"), nb::arg("cell_type"), nb::arg("parent_map"),
      "Create ElementDofLayout object from a ufc dofmap.");
  m.def(
      "build_dofmap",
      [](MPICommWrapper comm, const dolfinx::mesh::Topology& topology,
         const dolfinx::fem::ElementDofLayout& layout)
      {
        assert(topology.entity_types(topology.dim()).size() == 1);
        auto [map, bs, dofmap] = dolfinx::fem::build_dofmap_data(
            comm.get(), topology, {layout},
            [](const dolfinx::graph::AdjacencyList<std::int32_t>& g)
            { return dolfinx::graph::reorder_gps(g); });
        return std::tuple(std::move(map), bs, std::move(dofmap));
      },
      nb::arg("comm"), nb::arg("topology"), nb::arg("layout"),
      "Build a dofmap on a mesh.");
  m.def(
      "transpose_dofmap",
      [](nb::ndarray<const std::int32_t, nb::ndim<2>, nb::c_contig> dofmap,
         int num_cells)
      {
        MDSPAN_IMPL_STANDARD_NAMESPACE::mdspan<
            const std::int32_t,
            MDSPAN_IMPL_STANDARD_NAMESPACE::dextents<std::size_t, 2>>
            _dofmap(dofmap.data(), dofmap.shape(0), dofmap.shape(1));
        return dolfinx::fem::transpose_dofmap(_dofmap, num_cells);
      },
      "Build the index to (cell, local index) map from a dofmap ((cell, local "
      "index) -> index).");
  m.def(
      "compute_integration_domains",
      [](dolfinx::fem::IntegralType type,
         const dolfinx::mesh::MeshTags<int>& meshtags)
      {
        return dolfinx::fem::compute_integration_domains(
            type, *meshtags.topology(), meshtags.indices(), meshtags.dim(),
            meshtags.values());
      },
      nb::arg("integral_type"), nb::arg("meshtags"));

  // dolfinx::fem::ElementDofLayout
  nb::class_<dolfinx::fem::ElementDofLayout>(
      m, "ElementDofLayout", "Object describing the layout of dofs on a cell")
      .def(nb::init<int, const std::vector<std::vector<std::vector<int>>>&,
                    const std::vector<std::vector<std::vector<int>>>&,
                    const std::vector<int>&,
                    const std::vector<dolfinx::fem::ElementDofLayout>&>(),
           nb::arg("block_size"), nb::arg("endity_dofs"),
           nb::arg("entity_closure_dofs"), nb::arg("parent_map"),
           nb::arg("sub_layouts"))
      .def_prop_ro("num_dofs", &dolfinx::fem::ElementDofLayout::num_dofs)
      .def("num_entity_dofs", &dolfinx::fem::ElementDofLayout::num_entity_dofs,
           nb::arg("dim"))
      .def("num_entity_closure_dofs",
           &dolfinx::fem::ElementDofLayout::num_entity_closure_dofs,
           nb::arg("dim"))
      .def("entity_dofs", &dolfinx::fem::ElementDofLayout::entity_dofs,
           nb::arg("dim"), nb::arg("entity_index"))
      .def("entity_closure_dofs",
           &dolfinx::fem::ElementDofLayout::entity_closure_dofs, nb::arg("dim"),
           nb::arg("entity_index"))
      .def_prop_ro("block_size", &dolfinx::fem::ElementDofLayout::block_size);

  // dolfinx::fem::DofMap
  nb::class_<dolfinx::fem::DofMap>(m, "DofMap", "DofMap object")
      .def(
          "__init__",
          [](dolfinx::fem::DofMap* self,
             const dolfinx::fem::ElementDofLayout& element,
             std::shared_ptr<const dolfinx::common::IndexMap> index_map,
             int index_map_bs,
             const dolfinx::graph::AdjacencyList<std::int32_t>& dofmap, int bs)
          {
            new (self) dolfinx::fem::DofMap(element, index_map, index_map_bs,
                                            dofmap.array(), bs);
          },
          nb::arg("element_dof_layout"), nb::arg("index_map"),
          nb::arg("index_map_bs"), nb::arg("dofmap"), nb::arg("bs"))
      .def_ro("index_map", &dolfinx::fem::DofMap::index_map)
      .def_prop_ro("index_map_bs", &dolfinx::fem::DofMap::index_map_bs)
      .def_prop_ro("dof_layout", &dolfinx::fem::DofMap::element_dof_layout)
      .def(
          "cell_dofs",
          [](const dolfinx::fem::DofMap& self, int cell)
          {
            std::span<const std::int32_t> dofs = self.cell_dofs(cell);
            return nb::ndarray<const std::int32_t, nb::numpy>(dofs.data(),
                                                              {dofs.size()});
          },
          nb::rv_policy::reference_internal, nb::arg("cell"))
      .def_prop_ro("bs", &dolfinx::fem::DofMap::bs)
      .def(
          "map",
          [](const dolfinx::fem::DofMap& self)
          {
            auto dofs = self.map();
            return nb::ndarray<const std::int32_t, nb::numpy>(
                dofs.data_handle(), {dofs.extent(0), dofs.extent(1)});
          },
          nb::rv_policy::reference_internal);

  nb::enum_<dolfinx::fem::IntegralType>(m, "IntegralType")
      .value("cell", dolfinx::fem::IntegralType::cell, "cell integral")
      .value("exterior_facet", dolfinx::fem::IntegralType::exterior_facet,
             "exterior facet integral")
      .value("interior_facet", dolfinx::fem::IntegralType::interior_facet,
             "exterior facet integral")
      .value("vertex", dolfinx::fem::IntegralType::vertex, "vertex integral");

  declare_function_space<float>(m, "float32");
  declare_function_space<double>(m, "float64");

  declare_real_functions<float>(m);
  declare_real_functions<double>(m);
}
} // namespace dolfinx_wrappers<|MERGE_RESOLUTION|>--- conflicted
+++ resolved
@@ -559,34 +559,27 @@
                     std::span<const std::int32_t>(e.data(), e.size()));
               }
             }
-<<<<<<< HEAD
+            
+	    std::map<std::shared_ptr<const dolfinx::mesh::Mesh<U>>,
+                     std::span<const int32_t>>
+                _entity_maps;
+            for (auto& [msh, map] : entity_maps)
+              _entity_maps.emplace(msh, std::span(map.data(), map.size()));
 #ifdef HAS_CUDA_TOOLKIT
-	    std::map<dolfinx::fem::IntegralType,
+            std::map<dolfinx::fem::IntegralType,
                       std::vector<std::tuple<
                           int,
                           std::function<void(int*, const char***, const char***,
                                              const char**, const char**)>>>> _cuda_integrals;
-            new (fp) dolfinx::fem::Form<T, U>(spaces, _integrals, _cuda_integrals, coefficients,
-                                              constants, needs_permutation_data,
-                                              mesh);
-#else	    
-            new (fp) dolfinx::fem::Form<T, U>(spaces, _integrals, coefficients,
-                                              constants, needs_permutation_data,
-                                              mesh);
-#endif
-	  },
-=======
-
-            std::map<std::shared_ptr<const dolfinx::mesh::Mesh<U>>,
-                     std::span<const int32_t>>
-                _entity_maps;
-            for (auto& [msh, map] : entity_maps)
-              _entity_maps.emplace(msh, std::span(map.data(), map.size()));
-            new (fp) dolfinx::fem::Form<T, U>(
+	    new (fp) dolfinx::fem::Form<T, U>(
+                spaces, std::move(_integrals), _cuda_integrals, coefficients, constants,
+                needs_permutation_data, _entity_maps, mesh);
+#else
+	    new (fp) dolfinx::fem::Form<T, U>(
                 spaces, std::move(_integrals), coefficients, constants,
                 needs_permutation_data, _entity_maps, mesh);
-          },
->>>>>>> c7c62059
+#endif
+          },
           nb::arg("spaces"), nb::arg("integrals"), nb::arg("coefficients"),
           nb::arg("constants"), nb::arg("need_permutation_data"),
           nb::arg("entity_maps"), nb::arg("mesh").none())
