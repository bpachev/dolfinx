# Copyright (C) 2018-2022 Garth N. Wells and Jørgen S. Dokken
#
# This file is part of DOLFINx (https://www.fenicsproject.org)
#
# SPDX-License-Identifier:    LGPL-3.0-or-later
"""Assembly functions into PETSc objects for variational forms.

Functions in this module generally apply functions in :mod:`dolfinx.fem`
to PETSc linear algebra objects and handle any PETSc-specific
preparation."""

# mypy: ignore-errors

from __future__ import annotations

import contextlib
import functools
import typing

<<<<<<< HEAD
import petsc4py
import petsc4py.lib
from petsc4py import PETSc

=======
from petsc4py import PETSc

import numpy as np

import dolfinx.cpp as _cpp
>>>>>>> 91d3beee
import ufl
from dolfinx import la
from dolfinx.cpp.fem import pack_coefficients as _pack_coefficients
from dolfinx.cpp.fem import pack_constants as _pack_constants
from dolfinx.cpp.fem.petsc import discrete_gradient as _discrete_gradient
from dolfinx.cpp.fem.petsc import interpolation_matrix as _interpolation_matrix
from dolfinx.fem import assemble as _assemble
from dolfinx.fem.bcs import DirichletBC
from dolfinx.fem.bcs import bcs_by_block as _bcs_by_block
from dolfinx.fem.forms import Form
from dolfinx.fem.forms import extract_function_spaces as _extract_spaces
from dolfinx.fem.forms import form as _create_form
from dolfinx.fem.function import Function as _Function
from dolfinx.fem.function import FunctionSpace as _FunctionSpace
from dolfinx.la import create_petsc_vector

<<<<<<< HEAD
__all__ = ["create_vector", "create_vector_block", "create_vector_nest",
           "create_matrix", "create_matrix_block", "create_matrix_nest",
           "assemble_vector", "assemble_vector_nest", "assemble_vector_block",
           "assemble_matrix", "assemble_matrix_nest", "assemble_matrix_block",
           "apply_lifting", "apply_lifting_nest", "set_bc", "set_bc_nest",
           "LinearProblem", "NonlinearProblem"]


def _extract_function_spaces(a: typing.List[typing.List[Form]]):
=======
__all__ = [
    "create_vector",
    "create_vector_block",
    "create_vector_nest",
    "create_matrix",
    "create_matrix_block",
    "create_matrix_nest",
    "assemble_vector",
    "assemble_vector_nest",
    "assemble_vector_block",
    "assemble_matrix",
    "assemble_matrix_nest",
    "assemble_matrix_block",
    "apply_lifting",
    "apply_lifting_nest",
    "set_bc",
    "set_bc_nest",
    "LinearProblem",
    "NonlinearProblem",
    "discrete_gradient",
    "interpolation_matrix",
]


def _extract_function_spaces(a: list[list[Form]]):
>>>>>>> 91d3beee
    """From a rectangular array of bilinear forms, extract the function
    spaces for each block row and block column.

    """

    assert len({len(cols) for cols in a}) == 1, "Array of function spaces is not rectangular"

    # Extract (V0, V1) pair for each block in 'a'
    def fn(form):
        return form.function_spaces if form is not None else None

    from functools import partial

    Vblock: typing.Iterable = map(partial(map, fn), a)

    # Compute spaces for each row/column block
    rows: list[set] = [set() for i in range(len(a))]
    cols: list[set] = [set() for i in range(len(a[0]))]
    for i, Vrow in enumerate(Vblock):
        for j, V in enumerate(Vrow):
            if V is not None:
                rows[i].add(V[0])
                cols[j].add(V[1])

    rows = [e for row in rows for e in row]
    cols = [e for col in cols for e in col]
    assert len(rows) == len(a)
    assert len(cols) == len(a[0])
    return rows, cols


# -- Vector instantiation ----------------------------------------------------


def create_vector(L: Form) -> PETSc.Vec:
    """Create a PETSc vector that is compaible with a linear form.

    Args:
        L: A linear form.

    Returns:
        A PETSc vector with a layout that is compatible with ``L``.

    """
    dofmap = L.function_spaces[0].dofmap
    return create_petsc_vector(dofmap.index_map, dofmap.index_map_bs)


def create_vector_block(L: list[Form]) -> PETSc.Vec:
    """Create a PETSc vector (blocked) that is compaible with a list of linear forms.

    Args:
        L: List of linear forms.

    Returns:
        A PETSc vector with a layout that is compatible with ``L``.

    """
    maps = [
        (form.function_spaces[0].dofmap.index_map, form.function_spaces[0].dofmap.index_map_bs)
        for form in L
    ]
    return _cpp.fem.petsc.create_vector_block(maps)


def create_vector_nest(L: list[Form]) -> PETSc.Vec:
    """Create a PETSc nested vector (``VecNest``) that is compatible with a list of linear forms.

    Args:
        L: List of linear forms.

    Returns:
        A PETSc nested vector (``VecNest``) with a layout that is
        compatible with ``L``.

    """
    maps = [
        (form.function_spaces[0].dofmap.index_map, form.function_spaces[0].dofmap.index_map_bs)
        for form in L
    ]
    return _cpp.fem.petsc.create_vector_nest(maps)


# -- Matrix instantiation ----------------------------------------------------


def create_matrix(a: Form, mat_type=None) -> PETSc.Mat:
    """Create a PETSc matrix that is compatible with a bilinear form.

    Args:
        a: A bilinear form.
        mat_type: The PETSc matrix type (``MatType``).

    Returns:
        A PETSc matrix with a layout that is compatible with ``a``.

    """
    if mat_type is None:
        return _cpp.fem.petsc.create_matrix(a._cpp_object)
    else:
        return _cpp.fem.petsc.create_matrix(a._cpp_object, mat_type)


def create_matrix_block(a: list[list[Form]]) -> PETSc.Mat:
    """Create a PETSc matrix that is compatible with a rectangular array of bilinear forms.

    Args:
        a: Rectangular array of bilinear forms.

    Returns:
        A PETSc matrix with a blocked layout that is compatible with
        ``a``.

    """
    _a = [[None if form is None else form._cpp_object for form in arow] for arow in a]
    return _cpp.fem.petsc.create_matrix_block(_a)


def create_matrix_nest(a: list[list[Form]]) -> PETSc.Mat:
    """Create a PETSc matrix (``MatNest``) that is compatible with an array of bilinear forms.

    Args:
        a: Rectangular array of bilinear forms.

    Returns:
        A PETSc matrix (``MatNest``) that is compatible with ``a``.

    """
    _a = [[None if form is None else form._cpp_object for form in arow] for arow in a]
    return _cpp.fem.petsc.create_matrix_nest(_a)


# -- Vector assembly ---------------------------------------------------------


@functools.singledispatch
def assemble_vector(L: typing.Any, constants=None, coeffs=None) -> PETSc.Vec:
    """Assemble linear form into a new PETSc vector.

    Note:
        The returned vector is not finalised, i.e. ghost values are not
        accumulated on the owning processes.

    Args:
        L: A linear form.

    Returns:
        An assembled vector.

    """
    b = create_petsc_vector(
        L.function_spaces[0].dofmap.index_map, L.function_spaces[0].dofmap.index_map_bs
    )
    with b.localForm() as b_local:
        _assemble._assemble_vector_array(b_local.array_w, L, constants, coeffs)
    return b


@assemble_vector.register(PETSc.Vec)
def _assemble_vector_vec(b: PETSc.Vec, L: Form, constants=None, coeffs=None) -> PETSc.Vec:
    """Assemble linear form into an existing PETSc vector.

    Note:
        The vector is not zeroed before assembly and it is not
        finalised, i.e. ghost values are not accumulated on the owning
        processes.

    Args:
        b: Vector to assemble the contribution of the linear form into.
        L: A linear form to assemble into ``b``.

    Returns:
        An assembled vector.

    """
    with b.localForm() as b_local:
        _assemble._assemble_vector_array(b_local.array_w, L, constants, coeffs)
    return b


@functools.singledispatch
def assemble_vector_nest(L: typing.Any, constants=None, coeffs=None) -> PETSc.Vec:
    """Assemble linear forms into a new nested PETSc (``VecNest``) vector.
    The returned vector is not finalised, i.e. ghost values are not
    accumulated on the owning processes.

    """
    maps = [
        (form.function_spaces[0].dofmap.index_map, form.function_spaces[0].dofmap.index_map_bs)
        for form in L
    ]
    b = _cpp.fem.petsc.create_vector_nest(maps)
    for b_sub in b.getNestSubVecs():
        with b_sub.localForm() as b_local:
            b_local.set(0.0)
    return _assemble_vector_nest_vec(b, L, constants, coeffs)


@assemble_vector_nest.register
def _assemble_vector_nest_vec(
    b: PETSc.Vec, L: list[Form], constants=None, coeffs=None
) -> PETSc.Vec:
    """Assemble linear forms into a nested PETSc (``VecNest``) vector. The
    vector is not zeroed before assembly and it is not finalised, i.e.
    ghost values are not accumulated on the owning processes.

    """
    constants = [None] * len(L) if constants is None else constants
    coeffs = [None] * len(L) if coeffs is None else coeffs
    for b_sub, L_sub, const, coeff in zip(b.getNestSubVecs(), L, constants, coeffs):
        with b_sub.localForm() as b_local:
            _assemble._assemble_vector_array(b_local.array_w, L_sub, const, coeff)
    return b


# FIXME: Revise this interface
@functools.singledispatch
def assemble_vector_block(
    L: list[Form],
    a: list[list[Form]],
    bcs: list[DirichletBC] = [],
    x0: typing.Optional[PETSc.Vec] = None,
    scale: float = 1.0,
    constants_L=None,
    coeffs_L=None,
    constants_a=None,
    coeffs_a=None,
) -> PETSc.Vec:
    """Assemble linear forms into a monolithic vector. The vector is not
    finalised, i.e. ghost values are not accumulated.

    """
    maps = [
        (form.function_spaces[0].dofmap.index_map, form.function_spaces[0].dofmap.index_map_bs)
        for form in L
    ]
    b = _cpp.fem.petsc.create_vector_block(maps)
    with b.localForm() as b_local:
        b_local.set(0.0)
    return _assemble_vector_block_vec(
        b, L, a, bcs, x0, scale, constants_L, coeffs_L, constants_a, coeffs_a
    )


@assemble_vector_block.register
def _assemble_vector_block_vec(
    b: PETSc.Vec,
    L: list[Form],
    a: list[list[Form]],
    bcs: list[DirichletBC] = [],
    x0: typing.Optional[PETSc.Vec] = None,
    scale: float = 1.0,
    constants_L=None,
    coeffs_L=None,
    constants_a=None,
    coeffs_a=None,
) -> PETSc.Vec:
    """Assemble linear forms into a monolithic vector. The vector is not
    zeroed and it is not finalised, i.e. ghost values are not
    accumulated.

    """
    maps = [
        (form.function_spaces[0].dofmap.index_map, form.function_spaces[0].dofmap.index_map_bs)
        for form in L
    ]
    if x0 is not None:
        x0_local = _cpp.la.petsc.get_local_vectors(x0, maps)
        x0_sub = x0_local
    else:
        x0_local = []
        x0_sub = [None] * len(maps)

    constants_L = (
        [form and _pack_constants(form._cpp_object) for form in L]
        if constants_L is None
        else constants_L
    )
    coeffs_L = (
        [{} if form is None else _pack_coefficients(form._cpp_object) for form in L]
        if coeffs_L is None
        else coeffs_L
    )

    constants_a = (
        [
            [
                _pack_constants(form._cpp_object)
                if form is not None
                else np.array([], dtype=PETSc.ScalarType)
                for form in forms
            ]
            for forms in a
        ]
        if constants_a is None
        else constants_a
    )

    coeffs_a = (
        [
            [{} if form is None else _pack_coefficients(form._cpp_object) for form in forms]
            for forms in a
        ]
        if coeffs_a is None
        else coeffs_a
    )

    _bcs = [bc._cpp_object for bc in bcs]
    bcs1 = _bcs_by_block(_extract_spaces(a, 1), _bcs)
    b_local = _cpp.la.petsc.get_local_vectors(b, maps)
    for b_sub, L_sub, a_sub, const_L, coeff_L, const_a, coeff_a in zip(
        b_local, L, a, constants_L, coeffs_L, constants_a, coeffs_a
    ):
        _cpp.fem.assemble_vector(b_sub, L_sub._cpp_object, const_L, coeff_L)
        _a_sub = [None if form is None else form._cpp_object for form in a_sub]
        _cpp.fem.apply_lifting(b_sub, _a_sub, const_a, coeff_a, bcs1, x0_local, scale)

    _cpp.la.petsc.scatter_local_vectors(b, b_local, maps)
    b.ghostUpdate(addv=PETSc.InsertMode.ADD, mode=PETSc.ScatterMode.REVERSE)

    bcs0 = _bcs_by_block(_extract_spaces(L), _bcs)
    offset = 0
    b_array = b.getArray(readonly=False)
    for submap, bc, _x0 in zip(maps, bcs0, x0_sub):
        size = submap[0].size_local * submap[1]
        if _x0 is None:
            _cpp.fem.set_bc(b_array[offset : offset + size], bc, scale)
        else:
            _cpp.fem.set_bc(b_array[offset : offset + size], bc, _x0, scale)
        offset += size

    return b


# -- Matrix assembly ---------------------------------------------------------
@functools.singledispatch
def assemble_matrix(
    a: typing.Any, bcs: list[DirichletBC] = [], diagonal: float = 1.0, constants=None, coeffs=None
):
    """Assemble bilinear form into a matrix. The returned matrix is not
    finalised, i.e. ghost values are not accumulated.

    Note:
        The returned matrix is not 'assembled', i.e. ghost contributions
        have not been communicated.

    Args:
        a: Bilinear form to assembled into a matrix.
        bc: Dirichlet boundary conditions applied to the system.
        diagonal: Value to set on matrix diagonal for Dirichlet boundary
            condition constrained degrees-of-freedom.
        constants: Constants appearing the in the form.
        coeffs: Coefficients appearing the in the form.

    Returns:
        Matrix representing the bilinear form.

    """
    A = _cpp.fem.petsc.create_matrix(a._cpp_object)
    assemble_matrix_mat(A, a, bcs, diagonal, constants, coeffs)
    return A


@assemble_matrix.register
def assemble_matrix_mat(
    A: PETSc.Mat,
    a: Form,
    bcs: list[DirichletBC] = [],
    diagonal: float = 1.0,
    constants=None,
    coeffs=None,
) -> PETSc.Mat:
    """Assemble bilinear form into a matrix. The returned matrix is not
    finalised, i.e. ghost values are not accumulated.

    """
    constants = _pack_constants(a._cpp_object) if constants is None else constants
    coeffs = _pack_coefficients(a._cpp_object) if coeffs is None else coeffs
    _bcs = [bc._cpp_object for bc in bcs]
    _cpp.fem.petsc.assemble_matrix(A, a._cpp_object, constants, coeffs, _bcs)
    if a.function_spaces[0] is a.function_spaces[1]:
        A.assemblyBegin(PETSc.Mat.AssemblyType.FLUSH)
        A.assemblyEnd(PETSc.Mat.AssemblyType.FLUSH)
        _cpp.fem.petsc.insert_diagonal(A, a.function_spaces[0], _bcs, diagonal)
    return A


# FIXME: Revise this interface
@functools.singledispatch
def assemble_matrix_nest(
    a: list[list[Form]],
    bcs: list[DirichletBC] = [],
    mat_types=[],
    diagonal: float = 1.0,
    constants=None,
    coeffs=None,
) -> PETSc.Mat:
    """Create a nested matrix and assemble bilinear forms into the matrix.

    Args:
        a: Rectangular (list-of-lists) array for bilinear forms.
        bcs: Dirichlet boundary conditions.
        mat_types: PETSc matrix type for each matrix block.
        diagonal: Value to set on matrix diagonal for Dirichlet boundary
            condition constrained degrees-of-freedom.
        constants: Constants appearing the in the form.
        coeffs: Coefficients appearing the in the form.

    Returns:
        PETSc matrix (``MatNest``) representing the block of bilinear
        forms.

    """
    _a = [[None if form is None else form._cpp_object for form in arow] for arow in a]
    A = _cpp.fem.petsc.create_matrix_nest(_a, mat_types)
    _assemble_matrix_nest_mat(A, a, bcs, diagonal, constants, coeffs)
    return A


@assemble_matrix_nest.register
def _assemble_matrix_nest_mat(
    A: PETSc.Mat,
    a: list[list[Form]],
    bcs: list[DirichletBC] = [],
    diagonal: float = 1.0,
    constants=None,
    coeffs=None,
) -> PETSc.Mat:
    """Assemble bilinear forms into a nested matrix

    Args:
        A: PETSc ``MatNest`` matrix. Matrix must have been correctly
            initialized for the bilinear forms.
        a: Rectangular (list-of-lists) array for bilinear forms.
        bcs: Dirichlet boundary conditions.
        mat_types: PETSc matrix type for each matrix block.
        diagonal: Value to set on matrix diagonal for Dirichlet boundary
            condition constrained degrees-of-freedom.
        constants: Constants appearing the in the form.
        coeffs: Coefficients appearing the in the form.

    Returns:
        PETSc matrix (``MatNest``) representing the block of bilinear
        forms.

    """
    constants = (
        [[form and _pack_constants(form._cpp_object) for form in forms] for forms in a]
        if constants is None
        else constants
    )
    coeffs = (
        [
            [{} if form is None else _pack_coefficients(form._cpp_object) for form in forms]
            for forms in a
        ]
        if coeffs is None
        else coeffs
    )
    for i, (a_row, const_row, coeff_row) in enumerate(zip(a, constants, coeffs)):
        for j, (a_block, const, coeff) in enumerate(zip(a_row, const_row, coeff_row)):
            if a_block is not None:
                Asub = A.getNestSubMatrix(i, j)
                assemble_matrix_mat(Asub, a_block, bcs, diagonal, const, coeff)
            elif i == j:
                for bc in bcs:
                    row_forms = [row_form for row_form in a_row if row_form is not None]
                    assert len(row_forms) > 0
                    if row_forms[0].function_spaces[0].contains(bc.function_space):
                        raise RuntimeError(
                            f"Diagonal sub-block ({i}, {j}) cannot be 'None'"
                            " and have DirichletBC applied."
                            " Consider assembling a zero block."
                        )
    return A


# FIXME: Revise this interface
@functools.singledispatch
def assemble_matrix_block(
    a: list[list[Form]],
    bcs: list[DirichletBC] = [],
    diagonal: float = 1.0,
    constants=None,
    coeffs=None,
) -> PETSc.Mat:  # type: ignore
    """Assemble bilinear forms into a blocked matrix."""
    _a = [[None if form is None else form._cpp_object for form in arow] for arow in a]
    A = _cpp.fem.petsc.create_matrix_block(_a)
    return _assemble_matrix_block_mat(A, a, bcs, diagonal, constants, coeffs)


@assemble_matrix_block.register
def _assemble_matrix_block_mat(
    A: PETSc.Mat,
    a: list[list[Form]],
    bcs: list[DirichletBC] = [],
    diagonal: float = 1.0,
    constants=None,
    coeffs=None,
) -> PETSc.Mat:
    """Assemble bilinear forms into a blocked matrix."""
    constants = (
        [
            [
                _pack_constants(form._cpp_object)
                if form is not None
                else np.array([], dtype=PETSc.ScalarType)
                for form in forms
            ]
            for forms in a
        ]
        if constants is None
        else constants
    )
    coeffs = (
        [
            [{} if form is None else _pack_coefficients(form._cpp_object) for form in forms]
            for forms in a
        ]
        if coeffs is None
        else coeffs
    )

    V = _extract_function_spaces(a)
    is_rows = _cpp.la.petsc.create_index_sets(
        [(Vsub.dofmap.index_map, Vsub.dofmap.index_map_bs) for Vsub in V[0]]
    )
    is_cols = _cpp.la.petsc.create_index_sets(
        [(Vsub.dofmap.index_map, Vsub.dofmap.index_map_bs) for Vsub in V[1]]
    )

    # Assemble form
    _bcs = [bc._cpp_object for bc in bcs]
    for i, a_row in enumerate(a):
        for j, a_sub in enumerate(a_row):
            if a_sub is not None:
                Asub = A.getLocalSubMatrix(is_rows[i], is_cols[j])
                _cpp.fem.petsc.assemble_matrix(
                    Asub, a_sub._cpp_object, constants[i][j], coeffs[i][j], _bcs, True
                )
                A.restoreLocalSubMatrix(is_rows[i], is_cols[j], Asub)
            elif i == j:
                for bc in bcs:
                    row_forms = [row_form for row_form in a_row if row_form is not None]
                    assert len(row_forms) > 0
                    if row_forms[0].function_spaces[0].contains(bc.function_space):
                        raise RuntimeError(
                            f"Diagonal sub-block ({i}, {j}) cannot be 'None' "
                            " and have DirichletBC applied."
                            " Consider assembling a zero block."
                        )

    # Flush to enable switch from add to set in the matrix
    A.assemble(PETSc.Mat.AssemblyType.FLUSH)

    # Set diagonal
    for i, a_row in enumerate(a):
        for j, a_sub in enumerate(a_row):
            if a_sub is not None:
                Asub = A.getLocalSubMatrix(is_rows[i], is_cols[j])
                if a_sub.function_spaces[0] is a_sub.function_spaces[1]:
                    _cpp.fem.petsc.insert_diagonal(Asub, a_sub.function_spaces[0], _bcs, diagonal)
                A.restoreLocalSubMatrix(is_rows[i], is_cols[j], Asub)

    return A


# -- Modifiers for Dirichlet conditions ---------------------------------------


def apply_lifting(
    b: PETSc.Vec,
    a: list[Form],
    bcs: list[list[DirichletBC]],
    x0: list[PETSc.Vec] = [],
    scale: float = 1.0,
    constants=None,
    coeffs=None,
) -> None:
    """Apply the function :func:`dolfinx.fem.apply_lifting` to a PETSc Vector."""
    with contextlib.ExitStack() as stack:
        x0 = [stack.enter_context(x.localForm()) for x in x0]
        x0_r = [x.array_r for x in x0]
        b_local = stack.enter_context(b.localForm())
        _assemble.apply_lifting(b_local.array_w, a, bcs, x0_r, scale, constants, coeffs)


def apply_lifting_nest(
    b: PETSc.Vec,
    a: list[list[Form]],
    bcs: list[DirichletBC],
    x0: typing.Optional[PETSc.Vec] = None,
    scale: float = 1.0,
    constants=None,
    coeffs=None,
) -> PETSc.Vec:
    """Apply the function :func:`dolfinx.fem.apply_lifting` to each sub-vector
    in a nested PETSc Vector."""

    x0 = [] if x0 is None else x0.getNestSubVecs()
    bcs1 = _bcs_by_block(_extract_spaces(a, 1), bcs)
    constants = (
        [
            [
                _pack_constants(form._cpp_object)
                if form is not None
                else np.array([], dtype=PETSc.ScalarType)
                for form in forms
            ]
            for forms in a
        ]
        if constants is None
        else constants
    )
    coeffs = (
        [
            [{} if form is None else _pack_coefficients(form._cpp_object) for form in forms]
            for forms in a
        ]
        if coeffs is None
        else coeffs
    )
    for b_sub, a_sub, const, coeff in zip(b.getNestSubVecs(), a, constants, coeffs):
        apply_lifting(b_sub, a_sub, bcs1, x0, scale, const, coeff)
    return b


def set_bc(
    b: PETSc.Vec, bcs: list[DirichletBC], x0: typing.Optional[PETSc.Vec] = None, scale: float = 1.0
) -> None:
    """Apply the function :func:`dolfinx.fem.set_bc` to a PETSc Vector."""
    if x0 is not None:
        x0 = x0.array_r
    _assemble.set_bc(b.array_w, bcs, x0, scale)


def set_bc_nest(
    b: PETSc.Vec,
    bcs: list[list[DirichletBC]],
    x0: typing.Optional[PETSc.Vec] = None,
    scale: float = 1.0,
) -> None:
    """Apply the function :func:`dolfinx.fem.set_bc` to each sub-vector of a nested PETSc Vector."""
    _b = b.getNestSubVecs()
    x0 = len(_b) * [None] if x0 is None else x0.getNestSubVecs()
    for b_sub, bc, x_sub in zip(_b, bcs, x0):
        set_bc(b_sub, bc, x_sub, scale)


class LinearProblem:
    """Class for solving a linear variational problem.

    Solves of the form :math:`a(u, v) = L(v) \\,  \\forall v \\in V`
    using PETSc as a linear algebra backend.

    """

    def __init__(
        self,
        a: ufl.Form,
        L: ufl.Form,
        bcs: list[DirichletBC] = [],
        u: typing.Optional[_Function] = None,
        petsc_options: typing.Optional[dict] = None,
        form_compiler_options: typing.Optional[dict] = None,
        jit_options: typing.Optional[dict] = None,
    ):
        """Initialize solver for a linear variational problem.

        Args:
            a: A bilinear UFL form, the left hand side of the
                variational problem.
            L: A linear UFL form, the right hand side of the variational
                problem.
            bcs: A list of Dirichlet boundary conditions.
            u: The solution function. It will be created if not provided.
            petsc_options: Options that are passed to the linear
                algebra backend PETSc. For available choices for the
                'petsc_options' kwarg, see the `PETSc documentation
                <https://petsc4py.readthedocs.io/en/stable/manual/ksp/>`_.
            form_compiler_options: Options used in FFCx compilation of
                this form. Run ``ffcx --help`` at the commandline to see
                all available options.
            jit_options: Options used in CFFI JIT compilation of C
                code generated by FFCx. See `python/dolfinx/jit.py` for
                all available options. Takes priority over all other
                option values.

        Example::

            problem = LinearProblem(a, L, [bc0, bc1], petsc_options={"ksp_type": "preonly",
                                                                     "pc_type": "lu",
                                                                     "pc_factor_mat_solver_type":
                                                                       "mumps"})
        """
        self._a = _create_form(
            a, form_compiler_options=form_compiler_options, jit_options=jit_options
        )
        self._A = create_matrix(self._a)
        self._L = _create_form(
            L, form_compiler_options=form_compiler_options, jit_options=jit_options
        )
        self._b = create_vector(self._L)

        if u is None:
            # Extract function space from TrialFunction (which is at the
            # end of the argument list as it is numbered as 1, while the
            # Test function is numbered as 0)
            self.u = _Function(a.arguments()[-1].ufl_function_space())
        else:
            self.u = u

        self._x = la.create_petsc_vector_wrap(self.u.x)
        self.bcs = bcs

        self._solver = PETSc.KSP().create(self.u.function_space.mesh.comm)
        self._solver.setOperators(self._A)

        # Give PETSc solver options a unique prefix
        problem_prefix = f"dolfinx_solve_{id(self)}"
        self._solver.setOptionsPrefix(problem_prefix)

        # Set PETSc options
        opts = PETSc.Options()
        opts.prefixPush(problem_prefix)
        if petsc_options is not None:
            for k, v in petsc_options.items():
                opts[k] = v
        opts.prefixPop()
        self._solver.setFromOptions()

        # Set matrix and vector PETSc options
        self._A.setOptionsPrefix(problem_prefix)
        self._A.setFromOptions()
        self._b.setOptionsPrefix(problem_prefix)
        self._b.setFromOptions()

    def __del__(self):
        self._solver.destroy()
        self._A.destroy()
        self._b.destroy()
        self._x.destroy()

    def solve(self) -> _Function:
        """Solve the problem."""

        # Assemble lhs
        self._A.zeroEntries()
        assemble_matrix_mat(self._A, self._a, bcs=self.bcs)
        self._A.assemble()

        # Assemble rhs
        with self._b.localForm() as b_loc:
            b_loc.set(0)
        assemble_vector(self._b, self._L)

        # Apply boundary conditions to the rhs
        apply_lifting(self._b, [self._a], bcs=[self.bcs])
        self._b.ghostUpdate(addv=PETSc.InsertMode.ADD, mode=PETSc.ScatterMode.REVERSE)
        set_bc(self._b, self.bcs)

        # Solve linear system and update ghost values in the solution
        self._solver.solve(self._b, self._x)
        self.u.x.scatter_forward()

        return self.u

    @property
    def L(self) -> Form:
        """The compiled linear form"""
        return self._L

    @property
    def a(self) -> Form:
        """The compiled bilinear form"""
        return self._a

    @property
    def A(self) -> PETSc.Mat:
        """Matrix operator"""
        return self._A

    @property
    def b(self) -> PETSc.Vec:
        """Right-hand side vector"""
        return self._b

    @property
    def solver(self) -> PETSc.KSP:
        """Linear solver object"""
        return self._solver


class NonlinearProblem:
    """Nonlinear problem class for solving the non-linear problems.

    Solves problems of the form :math:`F(u, v) = 0 \\ \\forall v \\in V` using
    PETSc as the linear algebra backend.

    """

    def __init__(
        self,
        F: ufl.form.Form,
        u: _Function,
        bcs: list[DirichletBC] = [],
        J: ufl.form.Form = None,
        form_compiler_options: typing.Optional[dict] = None,
        jit_options: typing.Optional[dict] = None,
    ):
        """Initialize solver for solving a non-linear problem using Newton's method`.

        Args:
            F: The PDE residual F(u, v)
            u: The unknown
            bcs: List of Dirichlet boundary conditions
            J: UFL representation of the Jacobian (Optional)
            form_compiler_options: Options used in FFCx
                compilation of this form. Run ``ffcx --help`` at the
                commandline to see all available options.
            jit_options: Options used in CFFI JIT compilation of C
                code generated by FFCx. See ``python/dolfinx/jit.py``
                for all available options. Takes priority over all
                other option values.

        Example::

            problem = LinearProblem(F, u, [bc0, bc1])

        """
        self._L = _create_form(
            F, form_compiler_options=form_compiler_options, jit_options=jit_options
        )

        # Create the Jacobian matrix, dF/du
        if J is None:
            V = u.function_space
            du = ufl.TrialFunction(V)
            J = ufl.derivative(F, u, du)

        self._a = _create_form(
            J, form_compiler_options=form_compiler_options, jit_options=jit_options
        )
        self.bcs = bcs

    @property
    def L(self) -> Form:
        """Compiled linear form (the residual form)"""
        return self._L

    @property
    def a(self) -> Form:
        """Compiled bilinear form (the Jacobian form)"""
        return self._a

    def form(self, x: PETSc.Vec) -> None:
        """This function is called before the residual or Jacobian is
        computed. This is usually used to update ghost values.

        Args:
           x: The vector containing the latest solution

        """
        x.ghostUpdate(addv=PETSc.InsertMode.INSERT, mode=PETSc.ScatterMode.FORWARD)

    def F(self, x: PETSc.Vec, b: PETSc.Vec) -> None:
        """Assemble the residual F into the vector b.

        Args:
            x: The vector containing the latest solution
            b: Vector to assemble the residual into

        """
        # Reset the residual vector
        with b.localForm() as b_local:
            b_local.set(0.0)
        assemble_vector(b, self._L)

        # Apply boundary condition
        apply_lifting(b, [self._a], bcs=[self.bcs], x0=[x], scale=-1.0)
        b.ghostUpdate(addv=PETSc.InsertMode.ADD, mode=PETSc.ScatterMode.REVERSE)
        set_bc(b, self.bcs, x, -1.0)

    def J(self, x: PETSc.Vec, A: PETSc.Mat) -> None:
        """Assemble the Jacobian matrix.

        Args:
            x: The vector containing the latest solution

        """
        A.zeroEntries()
        assemble_matrix_mat(A, self._a, self.bcs)
        A.assemble()


def discrete_gradient(space0: _FunctionSpace, space1: _FunctionSpace) -> PETSc.Mat:
    """Assemble a discrete gradient operator.

    The discrete gradient operator interpolates the gradient of
    a H1 finite element function into a H(curl) space. It is assumed that
    the H1 space uses an identity map and the H(curl) space uses a covariant Piola map.

    Args:
        space0: H1 space to interpolate the gradient from
        space1: H(curl) space to interpolate into

    Returns:
        Discrete gradient operator
    """
    return _discrete_gradient(space0._cpp_object, space1._cpp_object)


def interpolation_matrix(space0: _FunctionSpace, space1: _FunctionSpace) -> PETSc.Mat:
    """Assemble an interpolation operator matrix.

    Args:
        space0: Space to interpolate from
        space1: Space to interpolate into
    Returns:
        Interpolation matrix
    """
    return _interpolation_matrix(space0._cpp_object, space1._cpp_object)<|MERGE_RESOLUTION|>--- conflicted
+++ resolved
@@ -17,18 +17,11 @@
 import functools
 import typing
 
-<<<<<<< HEAD
-import petsc4py
-import petsc4py.lib
 from petsc4py import PETSc
 
-=======
-from petsc4py import PETSc
-
 import numpy as np
 
 import dolfinx.cpp as _cpp
->>>>>>> 91d3beee
 import ufl
 from dolfinx import la
 from dolfinx.cpp.fem import pack_coefficients as _pack_coefficients
@@ -45,17 +38,6 @@
 from dolfinx.fem.function import FunctionSpace as _FunctionSpace
 from dolfinx.la import create_petsc_vector
 
-<<<<<<< HEAD
-__all__ = ["create_vector", "create_vector_block", "create_vector_nest",
-           "create_matrix", "create_matrix_block", "create_matrix_nest",
-           "assemble_vector", "assemble_vector_nest", "assemble_vector_block",
-           "assemble_matrix", "assemble_matrix_nest", "assemble_matrix_block",
-           "apply_lifting", "apply_lifting_nest", "set_bc", "set_bc_nest",
-           "LinearProblem", "NonlinearProblem"]
-
-
-def _extract_function_spaces(a: typing.List[typing.List[Form]]):
-=======
 __all__ = [
     "create_vector",
     "create_vector_block",
@@ -81,7 +63,6 @@
 
 
 def _extract_function_spaces(a: list[list[Form]]):
->>>>>>> 91d3beee
     """From a rectangular array of bilinear forms, extract the function
     spaces for each block row and block column.
 
