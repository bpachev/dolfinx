# Copyright (C) 2021 Jørgen S. Dokken and Garth N. Wells
#
# This file is part of DOLFINx (https://www.fenicsproject.org)
#
# SPDX-License-Identifier:    LGPL-3.0-or-later

<<<<<<< HEAD
=======
import math

>>>>>>> 91d3beee
from mpi4py import MPI

import numpy as np
import pytest

import dolfinx
from dolfinx import cpp as _cpp
from dolfinx.mesh import GhostMode, create_unit_square


def test_sub_index_map():
    comm = MPI.COMM_WORLD
    my_rank = comm.rank

    # Create index map with one ghost from each other process
    n = 7
    assert comm.size < n + 1
    map_local_size = math.factorial(n)

    # The ghosts added are the ith ghost from the ith process relative
    # to the current rank, i.e. rank 0 contains the first index of rank
    # 2, second of rank 3 etc. rank 1 contains the first index of rank
    # 0, the second of rank 2 etc.
    # Ghost one index from from every other rank
    dest_ranks = np.delete(np.arange(0, comm.size, dtype=np.int32), my_rank)
    map_ghosts = np.array(
        [map_local_size * dest_ranks[r] + r % map_local_size for r in range(len(dest_ranks))],
        dtype=np.int64,
    )
    src_ranks = dest_ranks

    # Create index map
    map = dolfinx.common.IndexMap(
        comm, map_local_size, [dest_ranks, src_ranks], map_ghosts, src_ranks
    )
    assert map.size_global == map_local_size * comm.size

    # Build list for each rank of the first (myrank + myrank % 2) local
    # indices
    submap_local_size = [int(rank + rank % 2) for rank in range(comm.size)]
    local_indices = [
        np.arange(submap_local_size[rank], dtype=np.int32) for rank in range(comm.size)
    ]

    # Create sub index map and a map from the ghost position in new map
    # to the position in old map
    submap, submap_to_map = _cpp.common.create_sub_index_map(map, local_indices[my_rank], False)
    ghosts_pos_sub = submap_to_map[map_local_size:] - map_local_size

    # Check local and global sizes
    assert submap.size_local == submap_local_size[my_rank]
    assert submap.size_global == sum([rank + rank % 2 for rank in range(comm.size)])

    # Check that first rank has no elements
    if comm.rank == 0:
        assert submap.size_local == 0

    # Check that rank on sub-process ghosts is the same as the parent
    # map
    owners = map.owners
    assert (dest_ranks == owners).all()
    subowners = submap.owners
    assert (owners[ghosts_pos_sub] == subowners).all()


def test_sub_index_map_ghost_mode_none():
    n = 3
    mesh = create_unit_square(MPI.COMM_WORLD, n, n, ghost_mode=GhostMode.none)
    tdim = mesh.topology.dim
    map = mesh.topology.index_map(tdim)
    submap_indices = np.arange(0, min(2, map.size_local), dtype=np.int32)
    _cpp.common.create_sub_index_map(map, submap_indices, False)


def test_index_map_ghost_lifetime():
    """Test lifetime management of arrays."""
    # Create index map with one ghost from each other process. The
    # ghosts added are the ith ghost from the ith process relative to
    # the current rank, i.e. rank 0 contains the first index of rank 2,
    # second of rank 3 etc. rank 1 contains the first index of rank 0,
    # the second of rank 2 etc. Ghost one index from from every other
    # rank
    comm = MPI.COMM_WORLD
    n = 7
    assert comm.size < n + 1
    local_size = math.factorial(n)
    dest = np.delete(np.arange(0, comm.size, dtype=np.int32), comm.rank)
    map_ghosts = np.array(
        [local_size * dest[r] + r % local_size for r in range(len(dest))], dtype=np.int64
    )
    src = dest
    map = dolfinx.common.IndexMap(comm, local_size, [dest, src], map_ghosts, src)
    assert map.size_global == local_size * comm.size

    # Test global to local map
    global_indices = np.arange(map.size_global, dtype=np.int64)
    local_indices = map.global_to_local(global_indices)
    for i, ghost in enumerate(map_ghosts):
        assert local_indices[ghost] == local_size + i

    # Create marker for all indices that are on process (local or ghost)
    on_process = np.zeros(map.size_global, dtype=bool)
    on_process[map.local_range[0] : map.local_range[1]] = True
    on_process[map.ghosts] = True
    assert (local_indices[on_process] >= 0).all()
    assert np.allclose(local_indices[np.invert(on_process)], -1)

    # Test lifetime management
    ghosts = map.ghosts
    assert np.array_equal(ghosts, map_ghosts)
    del map
    assert np.array_equal(ghosts, map_ghosts)


# TODO: Add test for case where more than one two process shares an index
# whose owner changes in the submap
def test_create_submap_owner_change():
    """Test create_sub_index_map where the ownership of indices is not
    preserved in the submap. The diagram illustrates the case with four
    processes. Original map numbering and connectivity (G indicates a ghost
    index):
    Global    Rank 0    Rank 1    Rank 2    Rank 3
    1 - 0     1 - 0
    | / |     | / |
    3 - 2    3G - 2     0 - 2G
    | / |               | / |
    5 - 4              3G - 1     0 - 2G
    | / |                         | / |
    7 - 6                        3G - 1     0 - 3G
    | / |                                   | / |
    9 - 8                                   2 - 1
    We now create a submap of the "upper triangular" parts to
    get the following:
    Global    Rank 0    Rank 1    Rank 2    Rank 3
    1 - 0     1 - 0
    | /       | /
    2 - 3     2G        0 - 1
    | /                 | /
    4 - 5               2G        0 - 1
    | /                           | /
    6 - 8                         2G        0 - 2
    | /                                     | /
    7                                       1
    """
    comm = MPI.COMM_WORLD

    if comm.size == 1:
        return

    if comm.rank == 0:
        local_size = 3
        ghosts = np.array([local_size], dtype=np.int64)
        owners = np.array([1], dtype=np.int32)
        submap_indices = np.array([0, 1, 3], dtype=np.int32)
    elif comm.rank == comm.size - 1:
        local_size = 3
        ghosts = np.array([2 * comm.rank], dtype=np.int64)
        owners = np.array([comm.rank - 1], dtype=np.int32)
        submap_indices = np.array([0, 3, 2], dtype=np.int32)
    else:
        local_size = 2
        ghosts = np.array([2 * comm.rank, 2 * comm.rank + 3], dtype=np.int64)
        owners = np.array([comm.rank - 1, comm.rank + 1], dtype=np.int32)
        submap_indices = np.array([0, 2, 3], dtype=np.int32)

    imap = dolfinx.common.IndexMap(comm, local_size, ghosts, owners)
    sub_imap, sub_imap_to_imap = _cpp.common.create_sub_index_map(imap, submap_indices, True)

    if comm.rank == 0:
        assert sub_imap.size_local == 2
        assert np.array_equal(sub_imap.ghosts, [2])
        assert np.array_equal(sub_imap.owners, [comm.rank + 1])
        assert np.array_equal(sub_imap_to_imap, [0, 1, 3])
    elif comm.rank == comm.size - 1:
        assert sub_imap.size_local == 3
        assert np.array_equal(sub_imap.ghosts, [])
        assert np.array_equal(sub_imap.owners, [])
        assert np.array_equal(sub_imap_to_imap, [0, 2, 3])
    else:
        assert sub_imap.size_local == 2
        assert np.array_equal(sub_imap.ghosts, [2 * (comm.rank + 1)])
        assert np.array_equal(sub_imap.owners, [comm.rank + 1])
        assert np.array_equal(sub_imap_to_imap, [0, 2, 3])
    global_indices = sub_imap.local_to_global(
        np.arange(sub_imap.size_local + sub_imap.num_ghosts, dtype=np.int32)
    )
    assert np.array_equal(global_indices, np.arange(comm.rank * 2, comm.rank * 2 + 3))


def test_sub_index_map_multiple_possible_owners():
    """Check that creating a submap doesn't crash when an index need to change owner and
    there are multiple possible new owners"""
    comm = MPI.COMM_WORLD

    if comm.size < 3:
        pytest.skip("Test requires 3 or more processes")

    # Create an index map with an index on process 2 that is ghosted by processes 0 and 1
    if comm.rank == 0:
        local_size = 1
        ghosts = np.array([2], dtype=np.int64)
        owners = np.array([2], dtype=np.int32)
        submap_indices = np.array([0, 1], dtype=np.int32)
        # NOTE: This assumes that the lowest ranking process takes ownership of the index
        # in the submap
        submap_size_local_expected = 2
        submap_num_ghosts_expected = 0
    elif comm.rank == 1:
        local_size = 1
        ghosts = np.array([2], dtype=np.int64)
        owners = np.array([2], dtype=np.int32)
        submap_indices = np.array([0, 1], dtype=np.int32)
        submap_size_local_expected = 1
        submap_num_ghosts_expected = 1
    elif comm.rank == 2:
        local_size = 1
        ghosts = np.array([], dtype=np.int64)
        owners = np.array([], dtype=np.int32)
        submap_indices = np.array([], dtype=np.int32)
        submap_size_local_expected = 0
        submap_num_ghosts_expected = 0
    else:
        local_size = 0
        ghosts = np.array([], dtype=np.int64)
        owners = np.array([], dtype=np.int32)
        submap_indices = np.array([], dtype=np.int32)
        submap_size_local_expected = 0
        submap_num_ghosts_expected = 0

    imap = dolfinx.common.IndexMap(comm, local_size, ghosts, owners)

    # Create a submap where both processes 0 and 1 include the index on process 2,
    # but process 2 does not include it
    sub_imap = _cpp.common.create_sub_index_map(imap, submap_indices, True)[0]

    assert sub_imap.size_global == 3
    assert sub_imap.size_local == submap_size_local_expected
    assert sub_imap.num_ghosts == submap_num_ghosts_expected<|MERGE_RESOLUTION|>--- conflicted
+++ resolved
@@ -4,11 +4,8 @@
 #
 # SPDX-License-Identifier:    LGPL-3.0-or-later
 
-<<<<<<< HEAD
-=======
 import math
 
->>>>>>> 91d3beee
 from mpi4py import MPI
 
 import numpy as np
