# Copyright (C) 2017 Garth N. Wells
#
# This file is part of DOLFINx (https://www.fenicsproject.org)
#
# SPDX-License-Identifier:    LGPL-3.0-or-later
"""Unit tests for MPI facilities"""

import sys

<<<<<<< HEAD
import mpi4py
from mpi4py import MPI

import cppimport
import pytest
=======
from mpi4py import MPI
>>>>>>> 91d3beee

from dolfinx.mesh import create_unit_square


def test_mpi_comm_wrapper():
    """Test MPICommWrapper <-> mpi4py.MPI.Comm conversion"""
    comm0 = MPI.COMM_WORLD
    m = create_unit_square(comm0, 4, 4)
    comm1 = m.comm
    assert isinstance(comm0, MPI.Comm)
    assert isinstance(comm1, MPI.Comm)


def test_mpi_comm_refcount():
    """Test MPICommWrapper <-> mpi4py.MPI.Comm reference counting"""
    comm0 = MPI.COMM_WORLD
    m = create_unit_square(comm0, 4, 4)
    comm1 = m.comm
    assert comm1 != comm0
    comm2 = m.comm
    assert comm2 == comm1

    del m
    assert sys.getrefcount(comm1) == 2
    assert comm1.rank == comm0.rank<|MERGE_RESOLUTION|>--- conflicted
+++ resolved
@@ -7,15 +7,7 @@
 
 import sys
 
-<<<<<<< HEAD
-import mpi4py
 from mpi4py import MPI
-
-import cppimport
-import pytest
-=======
-from mpi4py import MPI
->>>>>>> 91d3beee
 
 from dolfinx.mesh import create_unit_square
 
