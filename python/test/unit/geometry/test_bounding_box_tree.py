# Copyright (C) 2013-2021 Anders Logg, Jørgen S. Dokken, Chris Richardson
#
# This file is part of DOLFINx (https://www.fenicsproject.org)
#
# SPDX-License-Identifier:    LGPL-3.0-or-later
"""Unit tests for BoundingBoxTree"""

from mpi4py import MPI

import numpy as np
import pytest

from dolfinx import cpp as _cpp
<<<<<<< HEAD
from dolfinx.geometry import (bb_tree, compute_closest_entity,
                              compute_colliding_cells,
                              compute_collisions_points,
                              compute_collisions_trees, compute_distance_gjk,
                              create_midpoint_tree)
from dolfinx.mesh import (CellType, create_box, create_unit_cube,
                          create_unit_interval, create_unit_square,
                          exterior_facet_indices, locate_entities,
                          locate_entities_boundary)
=======
from dolfinx.geometry import (
    bb_tree,
    compute_closest_entity,
    compute_colliding_cells,
    compute_collisions_points,
    compute_collisions_trees,
    compute_distance_gjk,
    create_midpoint_tree,
)
from dolfinx.mesh import (
    CellType,
    create_box,
    create_unit_cube,
    create_unit_interval,
    create_unit_square,
    exterior_facet_indices,
    locate_entities,
    locate_entities_boundary,
)
>>>>>>> 91d3beee


def extract_geometricial_data(mesh, dim, entities):
    """For a set of entities in a mesh, return the coordinates of the
    vertices"""
    mesh_nodes = []
    geom = mesh.geometry
    g_indices = _cpp.mesh.entities_to_geometry(
        mesh._cpp_object, dim, np.array(entities, dtype=np.int32), False
    )
    for cell in g_indices:
        nodes = np.zeros((len(cell), 3), dtype=np.float64)
        for j, entity in enumerate(cell):
            nodes[j] = geom.x[entity]
        mesh_nodes.append(nodes)
    return mesh_nodes


def expand_bbox(bbox, dtype):
    """Expand min max bbox to convex hull"""
    return np.array(
        [
            [bbox[0][0], bbox[0][1], bbox[0][2]],
            [bbox[0][0], bbox[0][1], bbox[1][2]],
            [bbox[0][0], bbox[1][1], bbox[0][2]],
            [bbox[1][0], bbox[0][1], bbox[0][2]],
            [bbox[1][0], bbox[0][1], bbox[1][2]],
            [bbox[1][0], bbox[1][1], bbox[0][2]],
            [bbox[0][0], bbox[1][1], bbox[1][2]],
            [bbox[1][0], bbox[1][1], bbox[1][2]],
        ],
        dtype=dtype,
    )


def find_colliding_cells(mesh, bbox, dtype):
    """Given a mesh and a bounding box((xmin, ymin, zmin), (xmax, ymax,
    zmax)) find all colliding cells"""

    # Find actual cells using known bounding box tree
    colliding_cells = []
    num_cells = mesh.topology.index_map(mesh.topology.dim).size_local
    x_indices = _cpp.mesh.entities_to_geometry(
        mesh._cpp_object, mesh.topology.dim, np.arange(num_cells, dtype=np.int32), False
    )
    points = mesh.geometry.x
    bounding_box = expand_bbox(bbox, dtype)
    for cell in range(num_cells):
        vertex_coords = points[x_indices[cell]]
        bbox_cell = np.array([vertex_coords[0], vertex_coords[0]])
        # Create bounding box for cell
        for i in range(1, vertex_coords.shape[0]):
            for j in range(3):
                bbox_cell[0, j] = min(bbox_cell[0, j], vertex_coords[i, j])
                bbox_cell[1, j] = max(bbox_cell[1, j], vertex_coords[i, j])
        distance = compute_distance_gjk(expand_bbox(bbox_cell, dtype), bounding_box)
        if np.dot(distance, distance) < 1e-16:
            colliding_cells.append(cell)

    return colliding_cells


@pytest.mark.skip_in_parallel
@pytest.mark.parametrize("padding", [True, False])
@pytest.mark.parametrize("dtype", [np.float32, np.float64])
def test_padded_bbox(padding, dtype):
    """Test collision between two meshes separated by a distance of
    epsilon, and check if padding the mesh creates a possible
    collision"""
    eps = 1e-4
    x0 = np.array([0, 0, 0], dtype=dtype)
    x1 = np.array([1, 1, 1 - eps], dtype=dtype)
    mesh_0 = create_box(MPI.COMM_WORLD, [x0, x1], [1, 1, 2], CellType.hexahedron, dtype=dtype)
    x2 = np.array([0, 0, 1 + eps], dtype=dtype)
    x3 = np.array([1, 1, 2], dtype=dtype)
    mesh_1 = create_box(MPI.COMM_WORLD, [x2, x3], [1, 1, 2], CellType.hexahedron, dtype=dtype)
    if padding:
        pad = eps
    else:
        pad = 0

    bbox_0 = bb_tree(mesh_0, mesh_0.topology.dim, padding=pad)
    bbox_1 = bb_tree(mesh_1, mesh_1.topology.dim, padding=pad)
    collisions = compute_collisions_trees(bbox_0, bbox_1)
    if padding:
        assert len(collisions) == 1
        # Check that the colliding elements are separated by a distance
        # 2*epsilon
        element_0 = extract_geometricial_data(mesh_0, mesh_0.topology.dim, [collisions[0][0]])[0]
        element_1 = extract_geometricial_data(mesh_1, mesh_1.topology.dim, [collisions[0][1]])[0]
        distance = np.linalg.norm(compute_distance_gjk(element_0, element_1))
        assert np.isclose(distance, 2 * eps, rtol=1.0e-5, atol=1.0e-7)
    else:
        assert len(collisions) == 0


def rotation_matrix(axis, angle):
    # See https://en.wikipedia.org/wiki/Rotation_matrix,
    # Subsection: Rotation_matrix_from_axis_and_angle.
    if np.isclose(np.inner(axis, axis), 1):
        n_axis = axis
    else:
        # Normalize axis
        n_axis = axis / np.sqrt(np.inner(axis, axis))

    # Define cross product matrix of axis
    axis_x = np.array(
        [[0, -n_axis[2], n_axis[1]], [n_axis[2], 0, -n_axis[0]], [-n_axis[1], n_axis[0], 0]]
    )
    id = np.cos(angle) * np.eye(3)
    outer = (1 - np.cos(angle)) * np.outer(n_axis, n_axis)
    return np.sin(angle) * axis_x + id + outer


@pytest.mark.parametrize("dtype", [np.float32, np.float64])
def test_empty_tree(dtype):
    mesh = create_unit_interval(MPI.COMM_WORLD, 16, dtype=dtype)
    bbtree = bb_tree(mesh, mesh.topology.dim, np.array([], dtype=dtype))
    assert bbtree.num_bboxes == 0


@pytest.mark.skip_in_parallel
@pytest.mark.parametrize("dtype", [np.float32, np.float64])
def test_compute_collisions_point_1d(dtype):
    N = 16
    p = np.array([0.3, 0, 0], dtype=dtype)
    mesh = create_unit_interval(MPI.COMM_WORLD, N, dtype=dtype)
    dx = 1 / N
    cell_index = int(p[0] // dx)
    # Vertices of cell we should collide with
    vertices = np.array([[dx * cell_index, 0, 0], [dx * (cell_index + 1), 0, 0]], dtype=dtype)

    # Compute collision
    tdim = mesh.topology.dim
    tree = bb_tree(mesh, tdim)
    entities = compute_collisions_points(tree, p)
    assert len(entities.array) == 1

    # Get the vertices of the geometry
    geom_entities = _cpp.mesh.entities_to_geometry(mesh._cpp_object, tdim, entities.array, False)[0]
    x = mesh.geometry.x
    cell_vertices = x[geom_entities]
    # Check that we get the cell with correct vertices
    assert np.allclose(cell_vertices, vertices)


@pytest.mark.skip_in_parallel
@pytest.mark.parametrize("point", [np.array([0.52, 0, 0]), np.array([0.9, 0, 0])])
@pytest.mark.parametrize("dtype", [np.float32, np.float64])
def test_compute_collisions_tree_1d(point, dtype):
    mesh_A = create_unit_interval(MPI.COMM_WORLD, 16, dtype=dtype)

    def locator_A(x):
        return x[0] >= point[0]

    # Locate all vertices of mesh A that should collide
    vertices_A = _cpp.mesh.locate_entities(mesh_A._cpp_object, 0, locator_A)
    mesh_A.topology.create_connectivity(0, mesh_A.topology.dim)
    v_to_c = mesh_A.topology.connectivity(0, mesh_A.topology.dim)

    # Find all cells connected to vertex in the collision bounding box
    cells_A = np.sort(np.unique(np.hstack([v_to_c.links(vertex) for vertex in vertices_A])))

    mesh_B = create_unit_interval(MPI.COMM_WORLD, 16, dtype=dtype)
    bgeom = mesh_B.geometry.x
    bgeom += point

    def locator_B(x):
        return x[0] <= 1

    # Locate all vertices of mesh B that should collide
    vertices_B = _cpp.mesh.locate_entities(mesh_B._cpp_object, 0, locator_B)
    mesh_B.topology.create_connectivity(0, mesh_B.topology.dim)
    v_to_c = mesh_B.topology.connectivity(0, mesh_B.topology.dim)

    # Find all cells connected to vertex in the collision bounding box
    cells_B = np.sort(np.unique(np.hstack([v_to_c.links(vertex) for vertex in vertices_B])))

    # Find colliding entities using bounding box trees
    tree_A = bb_tree(mesh_A, mesh_A.topology.dim)
    tree_B = bb_tree(mesh_B, mesh_B.topology.dim)
    entities = compute_collisions_trees(tree_A, tree_B)
    entities_A = np.sort(np.unique([q[0] for q in entities]))
    entities_B = np.sort(np.unique([q[1] for q in entities]))
    assert np.allclose(entities_A, cells_A)
    assert np.allclose(entities_B, cells_B)


@pytest.mark.skip_in_parallel
@pytest.mark.parametrize("point", [np.array([0.52, 0.51, 0.0]), np.array([0.9, -0.9, 0.0])])
@pytest.mark.parametrize("dtype", [np.float32, np.float64])
def test_compute_collisions_tree_2d(point, dtype):
    mesh_A = create_unit_square(MPI.COMM_WORLD, 3, 3, dtype=dtype)
    mesh_B = create_unit_square(MPI.COMM_WORLD, 5, 5, dtype=dtype)
    bgeom = mesh_B.geometry.x
    bgeom += point
    tree_A = bb_tree(mesh_A, mesh_A.topology.dim)
    tree_B = bb_tree(mesh_B, mesh_B.topology.dim)
    entities = compute_collisions_trees(tree_A, tree_B)

    entities_A = np.sort(np.unique([q[0] for q in entities]))
    entities_B = np.sort(np.unique([q[1] for q in entities]))
    cells_A = find_colliding_cells(mesh_A, tree_B.get_bbox(tree_B.num_bboxes - 1), dtype)
    cells_B = find_colliding_cells(mesh_B, tree_A.get_bbox(tree_A.num_bboxes - 1), dtype)
    assert np.allclose(entities_A, cells_A)
    assert np.allclose(entities_B, cells_B)


@pytest.mark.skip_in_parallel
@pytest.mark.parametrize("point", [np.array([0.52, 0.51, 0.3]), np.array([0.9, -0.9, 0.3])])
@pytest.mark.parametrize("dtype", [np.float32, np.float64])
def test_compute_collisions_tree_3d(point, dtype):
    mesh_A = create_unit_cube(MPI.COMM_WORLD, 2, 2, 2, dtype=dtype)
    mesh_B = create_unit_cube(MPI.COMM_WORLD, 2, 2, 2, dtype=dtype)

    bgeom = mesh_B.geometry.x
    bgeom += point

    tree_A = bb_tree(mesh_A, mesh_A.topology.dim)
    tree_B = bb_tree(mesh_B, mesh_B.topology.dim)
    entities = compute_collisions_trees(tree_A, tree_B)
    entities_A = np.sort(np.unique([q[0] for q in entities]))
    entities_B = np.sort(np.unique([q[1] for q in entities]))
    cells_A = find_colliding_cells(mesh_A, tree_B.get_bbox(tree_B.num_bboxes - 1), dtype)
    cells_B = find_colliding_cells(mesh_B, tree_A.get_bbox(tree_A.num_bboxes - 1), dtype)
    assert np.allclose(entities_A, cells_A)
    assert np.allclose(entities_B, cells_B)


@pytest.mark.parametrize("dim", [0, 1])
@pytest.mark.parametrize("dtype", [np.float32, np.float64])
def test_compute_closest_entity_1d(dim, dtype):
    ref_distance = 0.75
    N = 16
    points = np.array([[-ref_distance, 0, 0], [2 / N, 2 * ref_distance, 0]], dtype=dtype)
    mesh = create_unit_interval(MPI.COMM_WORLD, N, dtype=dtype)
    tree = bb_tree(mesh, dim)
    num_entities_local = (
        mesh.topology.index_map(dim).size_local + mesh.topology.index_map(dim).num_ghosts
    )
    entities = np.arange(num_entities_local, dtype=np.int32)
    midpoint_tree = create_midpoint_tree(mesh, dim, entities)
    closest_entities = compute_closest_entity(tree, midpoint_tree, mesh, points)

    # Find which entity is colliding with known closest point on mesh
    p_c = np.array([[0, 0, 0], [2 / N, 0, 0]], dtype=dtype)
    colliding_entity_bboxes = compute_collisions_points(tree, p_c)

    # Refine search by checking for actual collision if the entities are
    # cells
    if dim == mesh.topology.dim:
        colliding_cells = compute_colliding_cells(mesh, colliding_entity_bboxes, p_c)
        for i in range(points.shape[0]):
            # If colliding entity is on process
            if colliding_cells.links(i).size > 0:
                assert np.isin(closest_entities[i], colliding_cells.links(i))
    else:
        for i in range(points.shape[0]):
            # Only check closest entity if any bounding box on the
            # process intersects with the point
            if colliding_entity_bboxes.links(i).size > 0:
                assert np.isin(closest_entities[i], colliding_entity_bboxes.links(i))


@pytest.mark.parametrize("dim", [0, 1, 2])
@pytest.mark.parametrize("dtype", [np.float32, np.float64])
def test_compute_closest_entity_2d(dim, dtype):
    points = np.array([-1.0, -0.01, 0.0], dtype=dtype)
    mesh = create_unit_square(MPI.COMM_WORLD, 15, 15, dtype=dtype)
    mesh.topology.create_entities(dim)
    tree = bb_tree(mesh, dim)
    num_entities_local = (
        mesh.topology.index_map(dim).size_local + mesh.topology.index_map(dim).num_ghosts
    )
    entities = np.arange(num_entities_local, dtype=np.int32)
    midpoint_tree = create_midpoint_tree(mesh, dim, entities)

    # Find which entity is colliding with known closest point on mesh
    closest_entities = compute_closest_entity(tree, midpoint_tree, mesh, points)

    # Find which entity is colliding with known closest point on mesh
    p_c = np.array([0, 0, 0], dtype=dtype)
    colliding_entity_bboxes = compute_collisions_points(tree, p_c)

    # Refine search by checking for actual collision if the entities are
    # cells
    if dim == mesh.topology.dim:
        colliding_cells = compute_colliding_cells(mesh, colliding_entity_bboxes, p_c).array
        if len(colliding_cells) > 0:
            assert np.isin(closest_entities[0], colliding_cells)
    else:
        if len(colliding_entity_bboxes.links(0)) > 0:
            assert np.isin(closest_entities[0], colliding_entity_bboxes.links(0))


@pytest.mark.parametrize("dim", [1, 2, 3])
@pytest.mark.parametrize("dtype", [np.float32, np.float64])
def test_compute_closest_entity_3d(dim, dtype):
    points = np.array([[0.9, 0, 1.135]], dtype=dtype)
    mesh = create_unit_cube(MPI.COMM_WORLD, 8, 8, 8, dtype=dtype)
    mesh.topology.create_entities(dim)

    tree = bb_tree(mesh, dim)
    num_entities_local = (
        mesh.topology.index_map(dim).size_local + mesh.topology.index_map(dim).num_ghosts
    )
    entities = np.arange(num_entities_local, dtype=np.int32)
    midpoint_tree = create_midpoint_tree(mesh, dim, entities)
    closest_entities = compute_closest_entity(tree, midpoint_tree, mesh, points)

    # Find which entity is colliding with known closest point on mesh
    p_c = np.array([0.9, 0, 1], dtype=dtype)
    colliding_entity_bboxes = compute_collisions_points(tree, p_c)

    # Refine search by checking for actual collision if the entities are
    # cells
    if dim == mesh.topology.dim:
        colliding_cells = compute_colliding_cells(mesh, colliding_entity_bboxes, p_c).array
        if len(colliding_cells) > 0:
            assert np.isin(closest_entities[0], colliding_cells)
    else:
        if len(colliding_entity_bboxes.links(0)) > 0:
            assert np.isin(closest_entities[0], colliding_entity_bboxes.links(0))


@pytest.mark.parametrize("dim", [1, 2, 3])
@pytest.mark.parametrize("dtype", [np.float32, np.float64])
def test_compute_closest_sub_entity(dim, dtype):
    """Compute distance from subset of cells in a mesh to a point inside the mesh"""
    ref_distance = 0.31
    xc, yc, zc = 0.5, 0.5, 0.5
    points = np.array([xc + ref_distance, yc, zc], dtype=dtype)
    mesh = create_unit_cube(MPI.COMM_WORLD, 8, 8, 8, dtype=dtype)
    mesh.topology.create_entities(dim)
    left_entities = locate_entities(mesh, dim, lambda x: x[0] <= xc)
    tree = bb_tree(mesh, dim, left_entities)
    midpoint_tree = create_midpoint_tree(mesh, dim, left_entities)
    closest_entities = compute_closest_entity(tree, midpoint_tree, mesh, points)

    # Find which entity is colliding with known closest point on mesh
    p_c = np.array([xc, yc, zc], dtype=dtype)
    colliding_entity_bboxes = compute_collisions_points(tree, p_c)

    # Refine search by checking for actual collision if the entities are
    # cells
    if dim == mesh.topology.dim:
        colliding_cells = compute_colliding_cells(mesh, colliding_entity_bboxes, p_c).array
        if len(colliding_cells) > 0:
            assert np.isin(closest_entities[0], colliding_cells)
    else:
        if len(colliding_entity_bboxes.links(0)) > 0:
            assert np.isin(closest_entities[0], colliding_entity_bboxes.links(0))


@pytest.mark.parametrize("dtype", [np.float32, np.float64])
def test_surface_bbtree(dtype):
    """Test creation of BBTree on subset of entities(surface cells)"""
    mesh = create_unit_cube(MPI.COMM_WORLD, 8, 8, 8, dtype=dtype)
    mesh.topology.create_connectivity(mesh.topology.dim - 1, mesh.topology.dim)
    sf = exterior_facet_indices(mesh.topology)
    tdim = mesh.topology.dim
    f_to_c = mesh.topology.connectivity(tdim - 1, tdim)
    cells = np.array([f_to_c.links(f)[0] for f in sf], dtype=np.int32)
    bbtree = bb_tree(mesh, tdim, cells)

    # test collision (should not collide with any)
    p = np.array([0.5, 0.5, 0.5])
    assert len(compute_collisions_points(bbtree, p).array) == 0


@pytest.mark.parametrize("dtype", [np.float32, np.float64])
def test_sub_bbtree_codim1(dtype):
    """Testing point collision with a BoundingBoxTree of sub entities"""
    mesh = create_unit_cube(MPI.COMM_WORLD, 4, 4, 4, cell_type=CellType.hexahedron, dtype=dtype)
    tdim = mesh.topology.dim
    fdim = tdim - 1

    top_facets = locate_entities_boundary(mesh, fdim, lambda x: np.isclose(x[2], 1))
    f_to_c = mesh.topology.connectivity(tdim - 1, tdim)
    cells = np.array([f_to_c.links(f)[0] for f in top_facets], dtype=np.int32)
    bbtree = bb_tree(mesh, tdim, cells)

    # Compute a BBtree for all processes
    process_bbtree = bbtree.create_global_tree(mesh.comm)

    # Find possible ranks for this point
    point = np.array([0.2, 0.2, 1.0], dtype=dtype)
    ranks = compute_collisions_points(process_bbtree, point)

    # Compute local collisions
    cells = compute_collisions_points(bbtree, point)
    if MPI.COMM_WORLD.rank in ranks.array:
        assert len(cells.links(0)) > 0
    else:
        assert len(cells.links(0)) == 0


@pytest.mark.parametrize("comm", [MPI.COMM_WORLD, MPI.COMM_SELF])
@pytest.mark.parametrize("dtype", [np.float32, np.float64])
def test_serial_global_bb_tree(dtype, comm):
<<<<<<< HEAD

=======
>>>>>>> 91d3beee
    # Test if global bb tree with only one node returns the correct collision
    mesh = create_unit_cube(comm, 4, 5, 3)

    # First point should not be in any tree
    # Second point should always be in the global tree, but only in
    # entity tree with a serial mesh
<<<<<<< HEAD
    x = np.array([[2.0, 2.0, 3.0],
                  [0.3, 0.2, 0.1]], dtype=dtype)
=======
    x = np.array([[2.0, 2.0, 3.0], [0.3, 0.2, 0.1]], dtype=dtype)
>>>>>>> 91d3beee

    tree = bb_tree(mesh, mesh.topology.dim)
    global_tree = tree.create_global_tree(mesh.comm)

    tree_col = compute_collisions_points(tree, x)
    global_tree_col = compute_collisions_points(global_tree, x)
    assert len(tree_col.links(0)) == 0 and len(global_tree_col.links(0)) == 0
    assert len(global_tree_col.links(1)) > 0
    # Only guaranteed local tree collision if mesh is on one process
    if comm.size == 1:
        assert len(tree_col.links(1)) > 0


@pytest.mark.parametrize("ct", [CellType.hexahedron, CellType.tetrahedron])
@pytest.mark.parametrize("N", [7, 13])
@pytest.mark.parametrize("dtype", [np.float32, np.float64])
def test_sub_bbtree_box(ct, N, dtype):
    """Test that the bounding box of the stem of the bounding box tree is what we expect"""
    mesh = create_unit_cube(MPI.COMM_WORLD, N, N, N, cell_type=ct, dtype=dtype)
    tdim = mesh.topology.dim
    fdim = tdim - 1

    facets = locate_entities_boundary(mesh, fdim, lambda x: np.isclose(x[1], 1.0))
    f_to_c = mesh.topology.connectivity(fdim, tdim)
    cells = np.int32(np.unique([f_to_c.links(f)[0] for f in facets]))
    bbtree = bb_tree(mesh, tdim, cells)
    num_boxes = bbtree.num_bboxes
    if num_boxes > 0:
        bbox = bbtree.get_bbox(num_boxes - 1)
        assert np.isclose(bbox[0][1], (N - 1) / N)
    tree = bb_tree(mesh, tdim)
    assert num_boxes < tree.num_bboxes


@pytest.mark.skip_in_parallel
@pytest.mark.parametrize("dtype", [np.float32, np.float64])
def test_surface_bbtree_collision(dtype):
    """Compute collision between two meshes, where only one cell of each mesh are colliding"""
    tdim = 3
    mesh1 = create_unit_cube(MPI.COMM_WORLD, 3, 3, 3, CellType.hexahedron, dtype=dtype)
    mesh2 = create_unit_cube(MPI.COMM_WORLD, 3, 3, 3, CellType.hexahedron, dtype=dtype)
    mesh2.geometry.x[:, :] += np.array([0.9, 0.9, 0.9])

    mesh1.topology.create_connectivity(mesh1.topology.dim - 1, mesh1.topology.dim)
    sf = exterior_facet_indices(mesh1.topology)
    f_to_c = mesh1.topology.connectivity(tdim - 1, tdim)

    # Compute unique set of cells (some will be counted multiple times)
    cells = np.array(list(set([f_to_c.links(f)[0] for f in sf])), dtype=np.int32)
    bbtree1 = bb_tree(mesh1, tdim, cells)

    mesh2.topology.create_connectivity(mesh2.topology.dim - 1, mesh2.topology.dim)
    sf = exterior_facet_indices(mesh2.topology)
    f_to_c = mesh2.topology.connectivity(tdim - 1, tdim)
    cells = np.array(list(set([f_to_c.links(f)[0] for f in sf])), dtype=np.int32)
    bbtree2 = bb_tree(mesh2, tdim, cells)

    collisions = compute_collisions_trees(bbtree1, bbtree2)
    assert len(collisions) == 1<|MERGE_RESOLUTION|>--- conflicted
+++ resolved
@@ -11,17 +11,6 @@
 import pytest
 
 from dolfinx import cpp as _cpp
-<<<<<<< HEAD
-from dolfinx.geometry import (bb_tree, compute_closest_entity,
-                              compute_colliding_cells,
-                              compute_collisions_points,
-                              compute_collisions_trees, compute_distance_gjk,
-                              create_midpoint_tree)
-from dolfinx.mesh import (CellType, create_box, create_unit_cube,
-                          create_unit_interval, create_unit_square,
-                          exterior_facet_indices, locate_entities,
-                          locate_entities_boundary)
-=======
 from dolfinx.geometry import (
     bb_tree,
     compute_closest_entity,
@@ -41,7 +30,6 @@
     locate_entities,
     locate_entities_boundary,
 )
->>>>>>> 91d3beee
 
 
 def extract_geometricial_data(mesh, dim, entities):
@@ -442,22 +430,13 @@
 @pytest.mark.parametrize("comm", [MPI.COMM_WORLD, MPI.COMM_SELF])
 @pytest.mark.parametrize("dtype", [np.float32, np.float64])
 def test_serial_global_bb_tree(dtype, comm):
-<<<<<<< HEAD
-
-=======
->>>>>>> 91d3beee
     # Test if global bb tree with only one node returns the correct collision
     mesh = create_unit_cube(comm, 4, 5, 3)
 
     # First point should not be in any tree
     # Second point should always be in the global tree, but only in
     # entity tree with a serial mesh
-<<<<<<< HEAD
-    x = np.array([[2.0, 2.0, 3.0],
-                  [0.3, 0.2, 0.1]], dtype=dtype)
-=======
     x = np.array([[2.0, 2.0, 3.0], [0.3, 0.2, 0.1]], dtype=dtype)
->>>>>>> 91d3beee
 
     tree = bb_tree(mesh, mesh.topology.dim)
     global_tree = tree.create_global_tree(mesh.comm)
