# Copyright (C) 2020 Igor A. Baratta
#
# This file is part of DOLFINx (https://www.fenicsproject.org)
#
# SPDX-License-Identifier:    LGPL-3.0-or-later

from pathlib import Path

from mpi4py import MPI

import numpy as np
import pytest

import dolfinx
import dolfinx.graph
import ufl
from basix.ufl import element
from dolfinx import default_real_type
from dolfinx.io import XDMFFile
<<<<<<< HEAD
from dolfinx.mesh import (CellType, GhostMode, compute_midpoints, create_box,
                          create_cell_partitioner, create_mesh)
=======
from dolfinx.mesh import (
    CellType,
    GhostMode,
    compute_midpoints,
    create_box,
    create_cell_partitioner,
    create_mesh,
)
>>>>>>> 91d3beee

partitioners = [dolfinx.graph.partitioner()]
try:
    from dolfinx.graph import partitioner_scotch

    partitioners.append(partitioner_scotch())
except ImportError:
    partitioners.append(
        pytest.param(None, marks=pytest.mark.skip(reason="DOLFINx build without SCOTCH"))
    )
try:
    from dolfinx.graph import partitioner_parmetis

    partitioners.append(partitioner_parmetis())
except ImportError:
    partitioners.append(
        pytest.param(None, marks=pytest.mark.skip(reason="DOLFINx built without Parmetis"))
    )
try:
    from dolfinx.graph import partitioner_kahip

    partitioners.append(partitioner_kahip())
except ImportError:
    partitioners.append(
        pytest.param(None, marks=pytest.mark.skip(reason="DOLFINx built without KaHiP"))
    )


@pytest.mark.parametrize("gpart", partitioners)
@pytest.mark.parametrize("Nx", [5, 10])
@pytest.mark.parametrize("cell_type", [CellType.tetrahedron, CellType.hexahedron])
def test_partition_box_mesh(gpart, Nx, cell_type):
    part = create_cell_partitioner(gpart)
    mesh = create_box(
        MPI.COMM_WORLD,
        [np.array([0, 0, 0]), np.array([1, 1, 1])],
        [Nx, Nx, Nx],
        cell_type,
        ghost_mode=GhostMode.shared_facet,
        partitioner=part,
    )
    tdim = mesh.topology.dim
    c = 6 if cell_type == CellType.tetrahedron else 1
    assert mesh.topology.index_map(tdim).size_global == Nx**3 * c
    assert mesh.topology.index_map(tdim).size_local != 0
    assert mesh.topology.index_map(0).size_global == (Nx + 1) ** 3


@pytest.mark.skipif(default_real_type != np.float64, reason="float32 not supported yet")
@pytest.mark.parametrize("Nx", [3, 10, 13])
@pytest.mark.parametrize("cell_type", [CellType.tetrahedron, CellType.hexahedron])
def test_custom_partitioner(tempdir, Nx, cell_type):
    mpi_comm = MPI.COMM_WORLD
    Lx = mpi_comm.size
    points = [np.array([0, 0, 0]), np.array([Lx, Lx, Lx])]
    mesh = create_box(mpi_comm, points, [Nx, Nx, Nx], cell_type, ghost_mode=GhostMode.shared_facet)

    filename = Path(tempdir, "u1_.xdmf")
    with XDMFFile(mpi_comm, filename, "w") as file:
        file.write_mesh(mesh)

    # Read all geometry data on all processes
    with XDMFFile(MPI.COMM_SELF, filename, "r") as file:
        x_global = file.read_geometry_data()

    # Read topology data
    with XDMFFile(MPI.COMM_WORLD, filename, "r") as file:
        cell_shape, cell_degree = file.read_cell_type()
        x = file.read_geometry_data()
        topo = file.read_topology_data()

    num_local_coor = x.shape[0]
    all_sizes = mpi_comm.allgather(num_local_coor)
    all_sizes.insert(0, 0)
    all_ranges = np.cumsum(all_sizes)

    # Testing the premise: coordinates are read contiguously in chunks
    rank = mpi_comm.rank
    assert np.all(x_global[all_ranges[rank] : all_ranges[rank + 1]] == x)

    domain = ufl.Mesh(element("Lagrange", cell_shape.name, cell_degree, shape=(3,)))

    # Partition mesh in layers, capture geometrical data and topological
    # data from outer scope
    def partitioner(*args):
        midpoints = np.mean(x_global[topo], axis=1)
        dest = np.floor(midpoints[:, 0] % mpi_comm.size).astype(np.int32)
        return dolfinx.cpp.graph.AdjacencyList_int32(dest)

    new_mesh = create_mesh(mpi_comm, topo, x, domain, partitioner)

    tdim = new_mesh.topology.dim
    assert (
        mesh.topology.index_map(tdim).size_global == new_mesh.topology.index_map(tdim).size_global
    )
    num_cells = new_mesh.topology.index_map(tdim).size_local
    cell_midpoints = compute_midpoints(new_mesh, tdim, np.arange(num_cells))
    assert num_cells > 0
    assert np.all(cell_midpoints[:, 0] >= mpi_comm.rank)
    assert np.all(cell_midpoints[:, 0] <= mpi_comm.rank + 1)


def test_asymmetric_partitioner():
    mpi_comm = MPI.COMM_WORLD
    n = mpi_comm.Get_size()
    r = mpi_comm.Get_rank()
    domain = ufl.Mesh(element("Lagrange", "triangle", 1, shape=(2,)))

    # Create a simple triangle mesh with a strip on each process
    topo = []
    for i in range(10):
        j = i * (n + 1) + r
        k = (i + 1) * (n + 1) + r
        topo += [[j, j + 1, k]]
        topo += [[j + 1, k, k + 1]]
    topo = np.array(topo, dtype=int)

    # Dummy geometry
    if r == 0:
        x = np.zeros((11 * (n + 1), 2), dtype=np.float64)
    else:
        x = np.zeros((0, 2), dtype=np.float64)

    # Send cells to self, and if on process 1, also send to process 0.
    def partitioner(comm, n, m, topo):
        r = comm.Get_rank()
        dests = []
        offsets = [0]
        for i in range(topo.num_nodes):
            dests.append(r)
            if r == 1:
                dests.append(0)
            offsets.append(len(dests))

        dests = np.array(dests, dtype=np.int32)
        offsets = np.array(offsets, dtype=np.int32)
        return dolfinx.cpp.graph.AdjacencyList_int32(dests, offsets)

    new_mesh = create_mesh(mpi_comm, topo, x, domain, partitioner)
    if r == 0 and n > 1:
        assert new_mesh.topology.index_map(2).num_ghosts == 20
    else:
        assert new_mesh.topology.index_map(2).num_ghosts == 0<|MERGE_RESOLUTION|>--- conflicted
+++ resolved
@@ -17,10 +17,6 @@
 from basix.ufl import element
 from dolfinx import default_real_type
 from dolfinx.io import XDMFFile
-<<<<<<< HEAD
-from dolfinx.mesh import (CellType, GhostMode, compute_midpoints, create_box,
-                          create_cell_partitioner, create_mesh)
-=======
 from dolfinx.mesh import (
     CellType,
     GhostMode,
@@ -29,7 +25,6 @@
     create_cell_partitioner,
     create_mesh,
 )
->>>>>>> 91d3beee
 
 partitioners = [dolfinx.graph.partitioner()]
 try:
