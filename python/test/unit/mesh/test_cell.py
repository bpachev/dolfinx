# Copyright (C) 2013 Anders Logg
#
# This file is part of DOLFINx (https://www.fenicsproject.org)
#
# SPDX-License-Identifier:    LGPL-3.0-or-later

from mpi4py import MPI

<<<<<<< HEAD
=======
import numpy as np
>>>>>>> 91d3beee
import pytest

import basix
import ufl
from basix.ufl import element
from dolfinx.geometry import squared_distance
from dolfinx.mesh import create_mesh, create_unit_interval


@pytest.mark.skip_in_parallel
def test_distance_interval():
    mesh = create_unit_interval(MPI.COMM_SELF, 1)
    d = np.array([-1.0, 0.0, 0.0])
    assert squared_distance(mesh, mesh.topology.dim, np.array([0]), d) == pytest.approx(1.0)
    d = np.array([0.5, 0.0, 0.0])
    assert squared_distance(mesh, mesh.topology.dim, np.array([0]), d) == pytest.approx(0.0)


@pytest.mark.skip_in_parallel
def test_distance_triangle():
    shape, degree = "triangle", 1
    domain = basix.create_element(basix.ElementFamily.P, basix.cell.string_to_type(shape), degree)
    x = np.array([[0.0, 0.0, 0.0], [0.0, 1.0, 0.0], [1.0, 1.0, 0.0]], dtype=np.float64)
    cells = [[0, 1, 2]]
    mesh = create_mesh(MPI.COMM_WORLD, cells, x, domain)
    d = np.array([-1.0, -1.0, 0.0])
    assert squared_distance(mesh, mesh.topology.dim, np.array([0]), d) == pytest.approx(2.0)
    d = np.array([-1.0, 0.5, 0.0])
    assert squared_distance(mesh, mesh.topology.dim, np.array([0]), d) == pytest.approx(1.0)
    d = np.array([0.5, 0.5, 0.0])
    assert squared_distance(mesh, mesh.topology.dim, np.array([0]), d) == pytest.approx(0.0)


@pytest.mark.skip_in_parallel
def test_distance_tetrahedron():
    shape = "tetrahedron"
    degree = 1
    domain = ufl.Mesh(element("Lagrange", shape, degree, shape=(3,), dtype=np.float64))
    x = np.array([[0.0, 0.0, 0.0], [0.0, 1.0, 0.0], [0.0, 1.0, 1.0], [1, 1.0, 1]], dtype=np.float64)
    cells = [[0, 1, 2, 3]]
    mesh = create_mesh(MPI.COMM_WORLD, cells, x, domain)
    d = np.array([-1.0, -1.0, -1.0])
    assert squared_distance(mesh, mesh.topology.dim, np.array([0]), d) == pytest.approx(3.0)
    d = np.array([-1.0, 0.5, 0.5])
    assert squared_distance(mesh, mesh.topology.dim, np.array([0]), d) == pytest.approx(1.0)
    d = np.array([0.5, 0.5, 0.5])
    assert squared_distance(mesh, mesh.topology.dim, np.array([0]), d) == pytest.approx(0.0)


# @pytest.mark.skip("volume_entities needs fixing")
# @pytest.mark.parametrize(
#     'mesh', [
#         create_unit_interval(MPI.COMM_WORLD, 18),
#         create_unit_square(MPI.COMM_WORLD, 8, 9, CellType.triangle),
#         create_unit_square(MPI.COMM_WORLD, 8, 9, CellType.quadrilateral),
#         create_unit_cube(MPI.COMM_WORLD, 8, 9, 5, CellType.tetrahedron)
#     ])
# def test_volume_cells(mesh):
#     tdim = mesh.topology.dim
#     map = mesh.topology.index_map(tdim)
#     num_cells = map.size_local
#     v = _cpp.mesh.volume_entities(mesh, range(num_cells), mesh.topology.dim)
#     assert mesh.comm.allreduce(v.sum(), MPI.SUM) == pytest.approx(1.0, rel=1e-9)


# @pytest.mark.skip("volume_entities needs fixing")
# def test_volume_quadrilateralR2():
#     mesh = create_unit_square(MPI.COMM_SELF, 1, 1, CellType.quadrilateral)
#     assert _cpp.mesh.volume_entities(mesh, [0], mesh.topology.dim) == 1.0


# @pytest.mark.skip("volume_entities needs fixing")
# @pytest.mark.parametrize(
#     'x',
#     [[[0.0, 0.0, 0.0], [0.0, 1.0, 0.0], [1.0, 0.0, 0.0], [1.0, 1.0, 0.0]],
#      [[0.0, 0.0, 0.0], [0.0, 0.0, 1.0], [0.0, 1.0, 0.0], [0.0, 1.0, 1.0]]])
# def test_volume_quadrilateralR3(x):
#     cells = [[0, 1, 2, 3]]
#     domain = ufl.Mesh(element("Lagrange", "quadrilateral", 1, shape=(2,)))
#     mesh = create_mesh(MPI.COMM_SELF, cells, x, domain)
#     assert _cpp.mesh.volume_entities(mesh, [0], mesh.topology.dim) == 1.0


# @pytest.mark.skip("volume_entities needs fixing")
# @pytest.mark.parametrize(
#     'scaling',
#     [1e0, 1e-5, 1e-10, 1e-15, 1e-20, 1e-30, 1e5, 1e10, 1e15, 1e20, 1e30])
# def test_volume_quadrilateral_coplanarity_check_1(scaling):
#     with pytest.raises(RuntimeError) as error:
#         # Unit square cell scaled down by 'scaling' and the first vertex
#         # is distorted so that the vertices are clearly non coplanar
#         x = [[scaling, 0.5 * scaling, 0.6 * scaling],
#              [0.0, scaling, 0.0],
#              [0.0, 0.0, scaling],
#              [0.0, scaling, scaling]]
#         cells = [[0, 1, 2, 3]]
#         domain = ufl.Mesh(element("Lagrange", "quadrilateral", 1, shape=(2,)))
#         mesh = create_mesh(MPI.COMM_SELF, cells, x, domain)
#         _cpp.mesh.volume_entities(mesh, [0], mesh.topology.dim)

#     assert "Not coplanar" in str(error.value)


# Test when |p0-p3| is ~ 1 but |p1-p2| is small
# The cell is degenerate when scale is below 1e-17, it is expected to
# fail the test.
# @pytest.mark.skip("volume_entities needs fixing")
# @pytest.mark.parametrize('scaling', [1e0, 1e-5, 1e-10, 1e-15])
# def test_volume_quadrilateral_coplanarity_check_2(scaling):
#     with pytest.raises(RuntimeError) as error:
#         # Unit square cell scaled down by 'scaling' and the first vertex
#         # is distorted so that the vertices are clearly non coplanar
#         x = [[1.0, 0.5, 0.6], [0.0, scaling, 0.0],
#              [0.0, 0.0, scaling], [0.0, 1.0, 1.0]]
#         cells = [[0, 1, 2, 3]]
#         domain = ufl.Mesh(element("Lagrange", "quadrilateral", 1, shape=(2,)))
#         mesh = create_mesh(MPI.COMM_SELF, cells, x, domain)
#         _cpp.mesh.volume_entities(mesh, [0], mesh.topology.dim)

#     assert "Not coplanar" in str(error.value)<|MERGE_RESOLUTION|>--- conflicted
+++ resolved
@@ -6,10 +6,7 @@
 
 from mpi4py import MPI
 
-<<<<<<< HEAD
-=======
 import numpy as np
->>>>>>> 91d3beee
 import pytest
 
 import basix
