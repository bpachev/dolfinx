# Copyright (C) 2018-2021 Chris N Richardson and Jørgen S. Dokken
#
# This file is part of DOLFINx (https://www.fenicsproject.org)
#
# SPDX-License-Identifier:    LGPL-3.0-or-later

from mpi4py import MPI

<<<<<<< HEAD
import numpy
import pytest
from numpy import isclose, logical_and

import ufl
from dolfinx.fem import FunctionSpace, assemble_matrix, form
from dolfinx.mesh import (CellType, DiagonalType, GhostMode, RefinementOption,
                          compute_incident_entities, create_unit_cube,
                          create_unit_square, locate_entities,
                          locate_entities_boundary, meshtags, refine,
                          refine_plaza, transfer_meshtag)

=======
import numpy as np
import pytest
from numpy import isclose
>>>>>>> 91d3beee

import ufl
from dolfinx.fem import assemble_matrix, form, functionspace
from dolfinx.mesh import (
    CellType,
    DiagonalType,
    GhostMode,
    RefinementOption,
    compute_incident_entities,
    create_unit_cube,
    create_unit_square,
    locate_entities,
    locate_entities_boundary,
    meshtags,
    refine,
    refine_plaza,
    transfer_meshtag,
)


def test_refine_create_unit_square():
    """Refine mesh of unit square."""
    mesh = create_unit_square(MPI.COMM_WORLD, 5, 7, ghost_mode=GhostMode.none)
    mesh.topology.create_entities(1)
    mesh = refine(mesh, redistribute=False)
    assert mesh.topology.index_map(0).size_global == 165
    assert mesh.topology.index_map(2).size_global == 280


def test_refine_create_unit_cube_repartition():
    """Refine mesh of unit cube."""
    mesh = create_unit_cube(MPI.COMM_WORLD, 5, 7, 9, ghost_mode=GhostMode.none)
    mesh.topology.create_entities(1)
    mesh = refine(mesh, redistribute=True)
    assert mesh.topology.index_map(0).size_global == 3135
    assert mesh.topology.index_map(3).size_global == 15120

    mesh = create_unit_cube(MPI.COMM_WORLD, 5, 7, 9, ghost_mode=GhostMode.shared_facet)
    mesh.topology.create_entities(1)
    mesh = refine(mesh, redistribute=True)
    assert mesh.topology.index_map(0).size_global == 3135
    assert mesh.topology.index_map(3).size_global == 15120

    Q = functionspace(mesh, ("Lagrange", 1))
    assert Q


def test_refine_create_unit_cube_keep_partition():
    """Refine mesh of unit cube."""
    mesh = create_unit_cube(MPI.COMM_WORLD, 5, 7, 9, ghost_mode=GhostMode.none)
    mesh.topology.create_entities(1)
    mesh = refine(mesh, redistribute=False)
    assert mesh.topology.index_map(0).size_global == 3135
    assert mesh.topology.index_map(3).size_global == 15120
    Q = functionspace(mesh, ("Lagrange", 1))
    assert Q


def test_refine_create_form():
    """Check that forms can be assembled on refined mesh"""
    mesh = create_unit_cube(MPI.COMM_WORLD, 3, 3, 3)
    mesh.topology.create_entities(1)
    mesh = refine(mesh, redistribute=True)

    V = functionspace(mesh, ("Lagrange", 1))

    # Define variational problem
    u = ufl.TrialFunction(V)
    v = ufl.TestFunction(V)
    a = form(ufl.inner(ufl.grad(u), ufl.grad(v)) * ufl.dx)
    assemble_matrix(a)


def test_refinement_gdim():
    """Test that 2D refinement is still 2D"""
    mesh = create_unit_square(MPI.COMM_WORLD, 3, 4, ghost_mode=GhostMode.none)
    mesh.topology.create_entities(1)
    mesh2 = refine(mesh, redistribute=True)
    assert mesh.geometry.dim == mesh2.geometry.dim


def test_sub_refine():
    """Test that refinement of a subset of edges works"""
    mesh = create_unit_square(
        MPI.COMM_WORLD, 3, 4, diagonal=DiagonalType.left, ghost_mode=GhostMode.none
    )
    mesh.topology.create_entities(1)

    def left_corner_edge(x, tol=1e-7):
        return isclose(x[0], 0) & (x[1] < 1 / 4 + tol)

    edges = locate_entities_boundary(mesh, 1, left_corner_edge)
    if MPI.COMM_WORLD.size == 0:
        assert edges == 1

    mesh2 = refine(mesh, edges, redistribute=False)
    assert mesh.topology.index_map(2).size_global + 3 == mesh2.topology.index_map(2).size_global


def test_refine_from_cells():
    """Check user interface for using local cells to define edges"""
    Nx, Ny = 8, 3
    assert Nx % 2 == 0
    msh = create_unit_square(
        MPI.COMM_WORLD, Nx, Ny, diagonal=DiagonalType.left, ghost_mode=GhostMode.none
    )
    msh.topology.create_entities(1)

    def left_side(x, tol=1e-16):
        return x[0] <= 0.5 + tol

    cells = locate_entities(msh, msh.topology.dim, left_side)
    if MPI.COMM_WORLD.size == 0:
        assert cells.__len__() == Nx * Ny
    edges = compute_incident_entities(msh.topology, cells, 2, 1)
    if MPI.COMM_WORLD.size == 0:
        assert edges.__len__() == Nx // 2 * (2 * Ny + 1) + (Nx // 2 + 1) * Ny
    mesh2 = refine(msh, edges, redistribute=True)

    num_cells_global = mesh2.topology.index_map(2).size_global
    actual_cells = 3 * (Nx * Ny) + 3 * Ny + 2 * Nx * Ny
    assert num_cells_global == actual_cells


@pytest.mark.parametrize("tdim", [2, 3])
@pytest.mark.parametrize(
    "refine_plaza_wrapper",
    [
        lambda mesh: refine_plaza(mesh, None, False, RefinementOption.parent_cell_and_facet),
        lambda mesh: refine_plaza(
            mesh,
            np.arange(mesh.topology.index_map(1).size_local),
            False,
            RefinementOption.parent_cell_and_facet,
        ),
    ],
)
def test_refine_facet_meshtag(tdim, refine_plaza_wrapper):
    if tdim == 3:
        mesh = create_unit_cube(
            MPI.COMM_WORLD, 2, 3, 5, CellType.tetrahedron, ghost_mode=GhostMode.none
        )
    else:
        mesh = create_unit_square(
            MPI.COMM_WORLD, 2, 5, CellType.triangle, ghost_mode=GhostMode.none
        )
    mesh.topology.create_entities(tdim - 1)
    mesh.topology.create_connectivity(tdim - 1, tdim)
    mesh.topology.create_entities(1)
    f_to_c = mesh.topology.connectivity(tdim - 1, tdim)
    facet_indices = []
    for f in range(mesh.topology.index_map(tdim - 1).size_local):
        if len(f_to_c.links(f)) == 1:
            facet_indices += [f]
    meshtag = meshtags(
        mesh,
        tdim - 1,
        np.array(facet_indices, dtype=np.int32),
        np.arange(len(facet_indices), dtype=np.int32),
    )

    fine_mesh, parent_cell, parent_facet = refine_plaza_wrapper(mesh)
    fine_mesh.topology.create_entities(tdim - 1)
    new_meshtag = transfer_meshtag(meshtag, fine_mesh, parent_cell, parent_facet)
    assert len(new_meshtag.indices) == (tdim * 2 - 2) * len(meshtag.indices)

    # New tags should be on facets with one cell (i.e. exterior)
    fine_mesh.topology.create_connectivity(tdim - 1, tdim)
    new_f_to_c = fine_mesh.topology.connectivity(tdim - 1, tdim)
    for f in new_meshtag.indices:
        assert len(new_f_to_c.links(f)) == 1

    # Now mark all facets (including internal)
    facet_indices = np.arange(mesh.topology.index_map(tdim - 1).size_local)
    meshtag = meshtags(
        mesh,
        tdim - 1,
        np.array(facet_indices, dtype=np.int32),
        np.arange(len(facet_indices), dtype=np.int32),
    )
    new_meshtag = transfer_meshtag(meshtag, fine_mesh, parent_cell, parent_facet)
    assert len(new_meshtag.indices) == (tdim * 2 - 2) * len(meshtag.indices)


@pytest.mark.parametrize("tdim", [2, 3])
@pytest.mark.parametrize(
    "refine_plaza_wrapper",
    [
        lambda mesh: refine_plaza(mesh, None, False, RefinementOption.parent_cell_and_facet),
        lambda mesh: refine_plaza(
            mesh,
            np.arange(mesh.topology.index_map(1).size_local),
            False,
            RefinementOption.parent_cell_and_facet,
        ),
    ],
)
def test_refine_cell_meshtag(tdim, refine_plaza_wrapper):
    if tdim == 3:
        mesh = create_unit_cube(
            MPI.COMM_WORLD, 2, 3, 5, CellType.tetrahedron, ghost_mode=GhostMode.none
        )
    else:
        mesh = create_unit_square(
            MPI.COMM_WORLD, 2, 5, CellType.triangle, ghost_mode=GhostMode.none
        )

    mesh.topology.create_entities(1)
    cell_indices = np.arange(mesh.topology.index_map(tdim).size_local)
    meshtag = meshtags(
        mesh,
        tdim,
        np.array(cell_indices, dtype=np.int32),
        np.arange(len(cell_indices), dtype=np.int32),
    )

    fine_mesh, parent_cell, _ = refine_plaza_wrapper(mesh)
    new_meshtag = transfer_meshtag(meshtag, fine_mesh, parent_cell)
    assert sum(new_meshtag.values) == (tdim * 4 - 4) * sum(meshtag.values)
    assert len(new_meshtag.indices) == (tdim * 4 - 4) * len(meshtag.indices)<|MERGE_RESOLUTION|>--- conflicted
+++ resolved
@@ -6,24 +6,9 @@
 
 from mpi4py import MPI
 
-<<<<<<< HEAD
-import numpy
-import pytest
-from numpy import isclose, logical_and
-
-import ufl
-from dolfinx.fem import FunctionSpace, assemble_matrix, form
-from dolfinx.mesh import (CellType, DiagonalType, GhostMode, RefinementOption,
-                          compute_incident_entities, create_unit_cube,
-                          create_unit_square, locate_entities,
-                          locate_entities_boundary, meshtags, refine,
-                          refine_plaza, transfer_meshtag)
-
-=======
 import numpy as np
 import pytest
 from numpy import isclose
->>>>>>> 91d3beee
 
 import ufl
 from dolfinx.fem import assemble_matrix, form, functionspace
