# Copyright (C) 2019 Chris Richardson
#
# This file is part of DOLFINx (https://www.fenicsproject.org)
#
# SPDX-License-Identifier:    LGPL-3.0-or-later
"""Unit tests for assembly over domains"""

from mpi4py import MPI

import numpy as np
import pytest

import ufl
from dolfinx import cpp as _cpp
from dolfinx import default_scalar_type, fem, la
<<<<<<< HEAD
from dolfinx.fem import (Constant, Function, FunctionSpace, assemble_scalar,
                         dirichletbc, form)
from dolfinx.mesh import (GhostMode, Mesh, create_unit_square, locate_entities,
                          locate_entities_boundary, meshtags,
                          meshtags_from_entities)
=======
from dolfinx.fem import Constant, Function, assemble_scalar, dirichletbc, form, functionspace
from dolfinx.mesh import (
    GhostMode,
    Mesh,
    create_unit_square,
    locate_entities,
    locate_entities_boundary,
    meshtags,
    meshtags_from_entities,
)
>>>>>>> 91d3beee


@pytest.fixture
def mesh():
    return create_unit_square(MPI.COMM_WORLD, 10, 10)


def create_cell_meshtags_from_entities(mesh: Mesh, dim: int, cells: np.ndarray, values: np.ndarray):
    mesh.topology.create_connectivity(mesh.topology.dim, 0)
    cell_to_vertices = mesh.topology.connectivity(mesh.topology.dim, 0)
    entities = _cpp.graph.AdjacencyList_int32(
        np.array([cell_to_vertices.links(cell) for cell in cells])
    )
    return meshtags_from_entities(mesh, dim, entities, values)


parametrize_ghost_mode = pytest.mark.parametrize(
    "mode",
    [
        pytest.param(
            GhostMode.none,
            marks=pytest.mark.skipif(
                condition=MPI.COMM_WORLD.size > 1,
                reason="Unghosted interior facets fail in parallel",
            ),
        ),
        pytest.param(
            GhostMode.shared_facet,
            marks=pytest.mark.skipif(
                condition=MPI.COMM_WORLD.size == 1, reason="Shared ghost modes fail in serial"
            ),
        ),
    ],
)


@pytest.mark.parametrize("mode", [GhostMode.none, GhostMode.shared_facet])
@pytest.mark.parametrize("meshtags_factory", [meshtags, create_cell_meshtags_from_entities])
def test_assembly_dx_domains(mode, meshtags_factory):
    mesh = create_unit_square(MPI.COMM_WORLD, 10, 10, ghost_mode=mode)
    V = functionspace(mesh, ("Lagrange", 1))
    u, v = ufl.TrialFunction(V), ufl.TestFunction(V)

    # Prepare a marking structures
    # indices cover all cells
    # values are [1, 2, 3, 3, ...]
    cell_map = mesh.topology.index_map(mesh.topology.dim)
    num_cells = cell_map.size_local + cell_map.num_ghosts
    indices = np.arange(0, num_cells)
    values = np.full(indices.shape, 3, dtype=np.intc)
    values[0] = 1
    values[1] = 2
    marker = meshtags_factory(mesh, mesh.topology.dim, indices, values)
    dx = ufl.Measure("dx", subdomain_data=marker, domain=mesh)
    w = Function(V)
    w.x.array[:] = 0.5

    # Assemble matrix
    a = form(w * ufl.inner(u, v) * (dx(1) + dx(2) + dx(3)))
    A = fem.assemble_matrix(a)
    A.scatter_reverse()
    a2 = form(w * ufl.inner(u, v) * dx)
    A2 = fem.assemble_matrix(a2)
    A2.scatter_reverse()
    assert np.allclose(A.data, A2.data)

    bc = dirichletbc(Function(V), np.arange(V.dofmap.index_map.size_local // 2, dtype=np.int32))

    # Assemble vector
    L = form(ufl.inner(w, v) * (dx(1) + dx(2) + dx(3)))
    b = fem.assemble_vector(L)

    fem.apply_lifting(b.array, [a], [[bc]])
    b.scatter_reverse(la.InsertMode.add)
    fem.set_bc(b.array, [bc])

    L2 = form(ufl.inner(w, v) * dx)
    b2 = fem.assemble_vector(L2)
    fem.apply_lifting(b2.array, [a], [[bc]])
    b2.scatter_reverse(la.InsertMode.add)
    fem.set_bc(b2.array, [bc])
    assert np.allclose(b.array, b2.array)

    # Assemble scalar
    L = form(w * (dx(1) + dx(2) + dx(3)))
    s = assemble_scalar(L)
    s = mesh.comm.allreduce(s, op=MPI.SUM)
    assert s == pytest.approx(0.5, rel=1.0e-6)
    L2 = form(w * dx)
    s2 = assemble_scalar(L2)
    s2 = mesh.comm.allreduce(s2, op=MPI.SUM)
    assert s == pytest.approx(s2, rel=1.0e-6)


@pytest.mark.parametrize("mode", [GhostMode.none, GhostMode.shared_facet])
def test_assembly_ds_domains(mode):
    mesh = create_unit_square(MPI.COMM_WORLD, 10, 10, ghost_mode=mode)
    V = functionspace(mesh, ("Lagrange", 1))
    u, v = ufl.TrialFunction(V), ufl.TestFunction(V)

    def bottom(x):
        return np.isclose(x[1], 0.0)

    def top(x):
        return np.isclose(x[1], 1.0)

    def left(x):
        return np.isclose(x[0], 0.0)

    def right(x):
        return np.isclose(x[0], 1.0)

    bottom_facets = locate_entities_boundary(mesh, mesh.topology.dim - 1, bottom)
    bottom_vals = np.full(bottom_facets.shape, 1, np.intc)

    top_facets = locate_entities_boundary(mesh, mesh.topology.dim - 1, top)
    top_vals = np.full(top_facets.shape, 2, np.intc)

    left_facets = locate_entities_boundary(mesh, mesh.topology.dim - 1, left)
    left_vals = np.full(left_facets.shape, 3, np.intc)

    right_facets = locate_entities_boundary(mesh, mesh.topology.dim - 1, right)
    right_vals = np.full(right_facets.shape, 6, np.intc)

    indices = np.hstack((bottom_facets, top_facets, left_facets, right_facets))
    values = np.hstack((bottom_vals, top_vals, left_vals, right_vals))

    indices, pos = np.unique(indices, return_index=True)
    marker = meshtags(mesh, mesh.topology.dim - 1, indices, values[pos])

    ds = ufl.Measure("ds", subdomain_data=marker, domain=mesh)

    w = Function(V)
    w.x.array[:] = 0.5

    bc = dirichletbc(Function(V), np.arange(V.dofmap.index_map.size_local // 2, dtype=np.int32))

    # Assemble matrix
    a = form(w * ufl.inner(u, v) * (ds(1) + ds(2) + ds(3) + ds(6)))
    A = fem.assemble_matrix(a)
    A.scatter_reverse()
    a2 = form(w * ufl.inner(u, v) * ds)
    A2 = fem.assemble_matrix(a2)
    A2.scatter_reverse()
    assert np.allclose(A.data, A2.data)

    # Assemble vector
    L = form(ufl.inner(w, v) * (ds(1) + ds(2) + ds(3) + ds(6)))
    b = fem.assemble_vector(L)

    fem.apply_lifting(b.array, [a], [[bc]])
    b.scatter_reverse(la.InsertMode.add)
    fem.set_bc(b.array, [bc])

    L2 = form(ufl.inner(w, v) * ds)
    b2 = fem.assemble_vector(L2)
    fem.apply_lifting(b2.array, [a2], [[bc]])
    b2.scatter_reverse(la.InsertMode.add)
    fem.set_bc(b2.array, [bc])
    assert np.allclose(b.array, b2.array)

    # Assemble scalar
    L = form(w * (ds(1) + ds(2) + ds(3) + ds(6)))
    s = assemble_scalar(L)
    s = mesh.comm.allreduce(s, op=MPI.SUM)
    L2 = form(w * ds)
    s2 = assemble_scalar(L2)
    s2 = mesh.comm.allreduce(s2, op=MPI.SUM)
    assert s == pytest.approx(s2, 1.0e-6)
    assert 2.0 == pytest.approx(s, 1.0e-6)  # /NOSONAR


@parametrize_ghost_mode
def test_assembly_dS_domains(mode):
    N = 10
    mesh = create_unit_square(MPI.COMM_WORLD, N, N, ghost_mode=mode)
    one = Constant(mesh, default_scalar_type(1))
    val = assemble_scalar(form(one * ufl.dS))
    val = mesh.comm.allreduce(val, op=MPI.SUM)
    assert val == pytest.approx(2 * (N - 1) + N * np.sqrt(2), 1.0e-5)


@parametrize_ghost_mode
def test_additivity(mode):
    mesh = create_unit_square(MPI.COMM_WORLD, 12, 12, ghost_mode=mode)
    V = functionspace(mesh, ("Lagrange", 1))

    f1 = Function(V)
    f2 = Function(V)
    f3 = Function(V)
    f1.x.array[:] = 1.0
    f2.x.array[:] = 2.0
    f3.x.array[:] = 3.0
    j1 = ufl.inner(f1, f1) * ufl.dx(mesh)
    j2 = ufl.inner(f2, f2) * ufl.ds(mesh)
    j3 = ufl.inner(ufl.avg(f3), ufl.avg(f3)) * ufl.dS(mesh)

    # Assemble each scalar form separately
    J1 = mesh.comm.allreduce(assemble_scalar(form(j1)), op=MPI.SUM)
    J2 = mesh.comm.allreduce(assemble_scalar(form(j2)), op=MPI.SUM)
    J3 = mesh.comm.allreduce(assemble_scalar(form(j3)), op=MPI.SUM)

    # Sum forms and assemble the result
    J12 = mesh.comm.allreduce(assemble_scalar(form(j1 + j2)), op=MPI.SUM)
    J13 = mesh.comm.allreduce(assemble_scalar(form(j1 + j3)), op=MPI.SUM)
    J23 = mesh.comm.allreduce(assemble_scalar(form(j2 + j3)), op=MPI.SUM)
    J123 = mesh.comm.allreduce(assemble_scalar(form(j1 + j2 + j3)), op=MPI.SUM)

    # Compare assembled values
    assert (J1 + J2) == pytest.approx(J12)
    assert (J1 + J3) == pytest.approx(J13)
    assert (J2 + J3) == pytest.approx(J23)
    assert (J1 + J2 + J3) == pytest.approx(J123)


def test_manual_integration_domains():
    """Test that specifying integration domains manually i.e.
    by passing a list of cell indices or (cell, local facet) pairs to
    form gives the same result as the usual approach of tagging"""
    n = 4
    msh = create_unit_square(MPI.COMM_WORLD, n, n)

    V = functionspace(msh, ("Lagrange", 1))
    u = ufl.TrialFunction(V)
    v = ufl.TestFunction(V)

    # Create meshtags to mark some cells
    tdim = msh.topology.dim
    cell_map = msh.topology.index_map(tdim)
    num_cells = cell_map.size_local + cell_map.num_ghosts
    cell_indices = np.arange(0, num_cells)
    cell_values = np.zeros_like(cell_indices, dtype=np.intc)
    marked_cells = locate_entities(msh, tdim, lambda x: x[0] < 0.75)
    cell_values[marked_cells] = 7
    mt_cells = meshtags(msh, tdim, cell_indices, cell_values)

    # Create meshtags to mark some exterior facets
    msh.topology.create_entities(tdim - 1)
    facet_map = msh.topology.index_map(tdim - 1)
    num_facets = facet_map.size_local + facet_map.num_ghosts
    facet_indices = np.arange(0, num_facets)
    facet_values = np.zeros_like(facet_indices, dtype=np.intc)
    marked_ext_facets = locate_entities_boundary(msh, tdim - 1, lambda x: np.isclose(x[0], 0.0))
    marked_int_facets = locate_entities(msh, tdim - 1, lambda x: x[0] < 0.75)
    # marked_int_facets will also contain facets on the boundary, so set
    # these values first, followed by the values for marked_ext_facets
    facet_values[marked_int_facets] = 3
    facet_values[marked_ext_facets] = 6
    mt_facets = meshtags(msh, tdim - 1, facet_indices, facet_values)

    # Create measures
    dx_mt = ufl.Measure("dx", subdomain_data=mt_cells, domain=msh)
    ds_mt = ufl.Measure("ds", subdomain_data=mt_facets, domain=msh)
    dS_mt = ufl.Measure("dS", subdomain_data=mt_facets, domain=msh)

    g = Function(V)
    g.interpolate(lambda x: x[1] ** 2)

    def create_forms(dx, ds, dS):
        a = form(
            ufl.inner(g * u, v) * (dx(0) + dx(7) + ds(6))
            + ufl.inner(g * u("+"), v("+") + v("-")) * dS(3)
        )
        L = form(ufl.inner(g, v) * (dx(0) + dx(7) + ds(6)) + ufl.inner(g, v("+") + v("-")) * dS(3))
        return (a, L)

    # Create forms and assemble
    a, L = create_forms(dx_mt, ds_mt, dS_mt)
    A_mt = fem.assemble_matrix(a)
    A_mt.scatter_reverse()
    b_mt = fem.assemble_vector(L)

    # Manually specify cells to integrate over (removing ghosts
    # to give same result as above)
    cell_domains = [
        (domain_id, cell_indices[(cell_values == domain_id) & (cell_indices < cell_map.size_local)])
        for domain_id in [0, 7]
    ]

    # Manually specify exterior facets to integrate over as
    # (cell, local facet) pairs
    ext_facet_domain = []
    msh.topology.create_connectivity(tdim, tdim - 1)
    msh.topology.create_connectivity(tdim - 1, tdim)
    c_to_f = msh.topology.connectivity(tdim, tdim - 1)
    f_to_c = msh.topology.connectivity(tdim - 1, tdim)
    for f in marked_ext_facets:
        if f < facet_map.size_local:
            c = f_to_c.links(f)[0]
            local_f = np.where(c_to_f.links(c) == f)[0][0]
            ext_facet_domain.append(c)
            ext_facet_domain.append(local_f)
    ext_facet_domains = [(6, ext_facet_domain)]

    # Manually specify interior facets to integrate over
    int_facet_domain = []
    for f in marked_int_facets:
        if f >= facet_map.size_local or len(f_to_c.links(f)) != 2:
            continue
        c_0, c_1 = f_to_c.links(f)[0], f_to_c.links(f)[1]
        local_f_0 = np.where(c_to_f.links(c_0) == f)[0][0]
        local_f_1 = np.where(c_to_f.links(c_1) == f)[0][0]
        int_facet_domain.append(c_0)
        int_facet_domain.append(local_f_0)
        int_facet_domain.append(c_1)
        int_facet_domain.append(local_f_1)
    int_facet_domains = [(3, int_facet_domain)]

    # Create measures
    dx_manual = ufl.Measure("dx", subdomain_data=cell_domains, domain=msh)
    ds_manual = ufl.Measure("ds", subdomain_data=ext_facet_domains, domain=msh)
    dS_manual = ufl.Measure("dS", subdomain_data=int_facet_domains, domain=msh)

    # Assemble forms and check
    a, L = create_forms(dx_manual, ds_manual, dS_manual)
    A = fem.assemble_matrix(a)
    A.scatter_reverse()
    b = fem.assemble_vector(L)

    assert np.allclose(A.data, A_mt.data)
    assert np.allclose(b.array, b_mt.array)<|MERGE_RESOLUTION|>--- conflicted
+++ resolved
@@ -13,13 +13,6 @@
 import ufl
 from dolfinx import cpp as _cpp
 from dolfinx import default_scalar_type, fem, la
-<<<<<<< HEAD
-from dolfinx.fem import (Constant, Function, FunctionSpace, assemble_scalar,
-                         dirichletbc, form)
-from dolfinx.mesh import (GhostMode, Mesh, create_unit_square, locate_entities,
-                          locate_entities_boundary, meshtags,
-                          meshtags_from_entities)
-=======
 from dolfinx.fem import Constant, Function, assemble_scalar, dirichletbc, form, functionspace
 from dolfinx.mesh import (
     GhostMode,
@@ -30,7 +23,6 @@
     meshtags,
     meshtags_from_entities,
 )
->>>>>>> 91d3beee
 
 
 @pytest.fixture
