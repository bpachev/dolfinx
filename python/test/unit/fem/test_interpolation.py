--- conflicted
+++ resolved
@@ -25,11 +25,6 @@
     functionspace,
 )
 from dolfinx.geometry import bb_tree, compute_collisions_points
-<<<<<<< HEAD
-from dolfinx.mesh import (CellType, create_mesh, create_rectangle,
-                          create_unit_cube, create_unit_square,
-                          locate_entities, locate_entities_boundary, meshtags)
-=======
 from dolfinx.mesh import (
     CellType,
     create_mesh,
@@ -40,7 +35,6 @@
     locate_entities_boundary,
     meshtags,
 )
->>>>>>> 91d3beee
 
 parametrize_cell_types = pytest.mark.parametrize(
     "cell_type",
@@ -888,14 +882,6 @@
     u0.interpolate(f)
     u0.x.scatter_forward()
     padding = 1e-14
-<<<<<<< HEAD
-    # Interpolate 3D->2D
-    u1 = Function(V1, dtype=xtype)
-    u1.interpolate(u0, nmm_interpolation_data=create_nonmatching_meshes_interpolation_data(
-        u1.function_space.mesh._cpp_object,
-        u1.function_space.element,
-        u0.function_space.mesh._cpp_object, padding=padding))
-=======
 
     # Check that both interfaces of create nonmatching meshes interpolation data returns the same
     fine_mesh_cell_map = mesh1.topology.index_map(mesh1.topology.dim)
@@ -917,7 +903,6 @@
     u1 = Function(V1, dtype=xtype)
 
     u1.interpolate(u0, nmm_interpolation_data=interpolation_data)
->>>>>>> 91d3beee
     u1.x.scatter_forward()
 
     # Exact interpolation on 2D mesh
@@ -929,14 +914,6 @@
 
     # Interpolate 2D->3D
     u0_2 = Function(V0, dtype=xtype)
-<<<<<<< HEAD
-    u0_2.interpolate(u1, nmm_interpolation_data=create_nonmatching_meshes_interpolation_data(
-        u0_2.function_space.mesh._cpp_object,
-        u0_2.function_space.element,
-        u1.function_space.mesh._cpp_object, padding=padding))
-
-    # Check that function values over facets of 3D mesh of the twice interpolated property is preserved
-=======
     u0_2.interpolate(
         u1,
         nmm_interpolation_data=create_nonmatching_meshes_interpolation_data(
@@ -949,7 +926,6 @@
 
     # Check that function values over facets of 3D mesh of the twice
     # interpolated property is preserved
->>>>>>> 91d3beee
     def locate_bottom_facets(x):
         return np.isclose(x[2], 0)
 
@@ -998,14 +974,8 @@
     u1.x.scatter_forward()
     padding = 1e-14
     u1_2_u2_nmm_data = create_nonmatching_meshes_interpolation_data(
-<<<<<<< HEAD
-        u2.function_space.mesh._cpp_object,
-        u2.function_space.element,
-        u1.function_space.mesh._cpp_object, padding=padding)
-=======
         u2.function_space.mesh, u2.function_space.element, u1.function_space.mesh, padding=padding
     )
->>>>>>> 91d3beee
 
     u2.interpolate(u1, nmm_interpolation_data=u1_2_u2_nmm_data)
     u2.x.scatter_forward()
@@ -1028,17 +998,9 @@
     u2.interpolate(f_test2)
     u2.x.scatter_forward()
     padding = 1e-14
-<<<<<<< HEAD
-    u2_2_u1_nmm_data = \
-        create_nonmatching_meshes_interpolation_data(
-            u1.function_space.mesh._cpp_object,
-            u1.function_space.element,
-            u2.function_space.mesh._cpp_object, padding)
-=======
     u2_2_u1_nmm_data = create_nonmatching_meshes_interpolation_data(
         u1.function_space.mesh, u1.function_space.element, u2.function_space.mesh, padding=padding
     )
->>>>>>> 91d3beee
 
     u1.interpolate(u2, nmm_interpolation_data=u2_2_u1_nmm_data)
     u1.x.scatter_forward()
