# Copyright (C) 2009-2019 Garth N. Wells, Matthew W. Scroggs and Jorgen S. Dokken
#
# This file is part of DOLFINx (https://www.fenicsproject.org)
#
# SPDX-License-Identifier:    LGPL-3.0-or-later
"""Unit tests for the fem interface"""

import sys

from mpi4py import MPI

import numpy as np
import pytest

import dolfinx
import ufl
from basix.ufl import element, mixed_element
<<<<<<< HEAD
from dolfinx.fem import FunctionSpace
from dolfinx.mesh import (CellType, create_mesh, create_unit_cube,
                          create_unit_interval, create_unit_square)
=======
from dolfinx.fem import functionspace
from dolfinx.mesh import (
    CellType,
    create_mesh,
    create_unit_cube,
    create_unit_interval,
    create_unit_square,
)
>>>>>>> 91d3beee

xfail = pytest.mark.xfail(strict=True)


@pytest.fixture
def mesh():
    return create_unit_square(MPI.COMM_WORLD, 4, 4)


@pytest.mark.skip
@pytest.mark.parametrize(
    "mesh_factory",
    [
        (create_unit_square, (MPI.COMM_WORLD, 4, 4)),
        (create_unit_square, (MPI.COMM_WORLD, 4, 4, CellType.quadrilateral)),
    ],
)
def test_tabulate_dofs(mesh_factory):
    func, args = mesh_factory
    mesh = func(*args)
    W0 = element("Lagrange", mesh.basix_cell(), 1)
    W1 = element("Lagrange", mesh.basix_cell(), 1, shape=(mesh.geometry.dim,))
    W = functionspace(mesh, W0 * W1)

    L0 = W.sub(0)
    L1 = W.sub(1)
    L01 = L1.sub(0)
    L11 = L1.sub(1)

    map = mesh.topology.index_map(mesh.topology.dim)
    num_cells = map.size_local + map.num_ghosts
    for c in range(num_cells):
        dofs0 = L0.dofmap.cell_dofs(c)
        dofs1 = L01.dofmap.cell_dofs(c)
        dofs2 = L11.dofmap.cell_dofs(c)
        dofs3 = L1.dofmap.cell_dofs(c)
        assert len(np.intersect1d(dofs0, dofs1)) == 0
        assert len(np.intersect1d(dofs0, dofs2)) == 0
        assert len(np.intersect1d(dofs1, dofs2)) == 0
        assert np.array_equal(np.append(dofs1, dofs2), dofs3)


def test_entity_dofs(mesh):
    """Test that num entity dofs is correctly wrapped to dolfinx::DofMap"""
    gdim = mesh.geometry.dim

    V = functionspace(mesh, ("Lagrange", 1))
    assert V.dofmap.dof_layout.num_entity_dofs(0) == 1
    assert V.dofmap.dof_layout.num_entity_dofs(1) == 0
    assert V.dofmap.dof_layout.num_entity_dofs(2) == 0

    V = functionspace(mesh, ("Lagrange", 1, (gdim,)))
    bs = V.dofmap.dof_layout.block_size
    assert V.dofmap.dof_layout.num_entity_dofs(0) * bs == 2
    assert V.dofmap.dof_layout.num_entity_dofs(1) * bs == 0
    assert V.dofmap.dof_layout.num_entity_dofs(2) * bs == 0

    V = functionspace(mesh, ("Lagrange", 2))
    assert V.dofmap.dof_layout.num_entity_dofs(0) == 1
    assert V.dofmap.dof_layout.num_entity_dofs(1) == 1
    assert V.dofmap.dof_layout.num_entity_dofs(2) == 0

    V = functionspace(mesh, ("Lagrange", 3))
    assert V.dofmap.dof_layout.num_entity_dofs(0) == 1
    assert V.dofmap.dof_layout.num_entity_dofs(1) == 2
    assert V.dofmap.dof_layout.num_entity_dofs(2) == 1

    V = functionspace(mesh, ("DG", 0))
    assert V.dofmap.dof_layout.num_entity_dofs(0) == 0
    assert V.dofmap.dof_layout.num_entity_dofs(1) == 0
    assert V.dofmap.dof_layout.num_entity_dofs(2) == 1

    V = functionspace(mesh, ("DG", 1))
    assert V.dofmap.dof_layout.num_entity_dofs(0) == 0
    assert V.dofmap.dof_layout.num_entity_dofs(1) == 0
    assert V.dofmap.dof_layout.num_entity_dofs(2) == 3

    V = functionspace(mesh, ("Lagrange", 1, (gdim,)))
    bs = V.dofmap.dof_layout.block_size
    for i, cdofs in enumerate([[0, 1], [2, 3], [4, 5]]):
        dofs = [bs * d + b for d in V.dofmap.dof_layout.entity_dofs(0, i) for b in range(bs)]
        assert all(d == cd for d, cd in zip(dofs, cdofs))


@pytest.mark.skip
@pytest.mark.skip_in_parallel
@pytest.mark.parametrize(
    "mesh_factory",
    [
        (create_unit_square, (MPI.COMM_WORLD, 2, 2)),
        (create_unit_square, (MPI.COMM_WORLD, 2, 2, CellType.quadrilateral)),
    ],
)
def test_entity_closure_dofs(mesh_factory):
    func, args = mesh_factory
    mesh = func(*args)
    tdim = mesh.topology.dim

    for degree in (1, 2, 3):
        V = functionspace(mesh, ("Lagrange", degree))
        for d in range(tdim + 1):
            map = mesh.topology.index_map(d)
            num_entities = map.size_local + map.num_ghosts
            covered = set()
            covered2 = set()
            all_entities = np.array([entity for entity in range(num_entities)], dtype=np.uintp)
            for entity in all_entities:
                entities = np.array([entity], dtype=np.uintp)
                dofs_on_this_entity = V.dofmap.entity_dofs(mesh, d, entities)
                closure_dofs = V.dofmap.entity_closure_dofs(mesh, d, entities)
                assert len(dofs_on_this_entity) == V.dofmap.dof_layout.num_entity_dofs(d)
                assert len(dofs_on_this_entity) <= len(closure_dofs)
                covered.update(dofs_on_this_entity)
                covered2.update(closure_dofs)
            dofs_on_all_entities = V.dofmap.entity_dofs(mesh, d, all_entities)
            closure_dofs_on_all_entities = V.dofmap.entity_closure_dofs(mesh, d, all_entities)
            assert (
                len(dofs_on_all_entities) == V.dofmap.dof_layout.num_entity_dofs(d) * num_entities
            )
            assert covered == set(dofs_on_all_entities)
            assert covered2 == set(closure_dofs_on_all_entities)

        d = tdim
        map = mesh.topology.index_map(d)
        num_entities = map.size_local + map.num_ghosts
        all_cells = np.array([entity for entity in range(num_entities)], dtype=np.uintp)
        assert set(V.dofmap.entity_closure_dofs(mesh, d, all_cells)) == set(range(V.dim))


def test_block_size():
    meshes = [
        create_unit_square(MPI.COMM_WORLD, 8, 8),
        create_unit_cube(MPI.COMM_WORLD, 4, 4, 4),
        create_unit_square(MPI.COMM_WORLD, 8, 8, CellType.quadrilateral),
        create_unit_cube(MPI.COMM_WORLD, 4, 4, 4, CellType.hexahedron),
    ]
    for mesh in meshes:
        P2 = element("Lagrange", mesh.basix_cell(), 2)
        V = functionspace(mesh, P2)
        assert V.dofmap.bs == 1

        # Only BlockedElements have index_map_bs > 1
        V = functionspace(mesh, mixed_element([P2, P2]))
        assert V.dofmap.index_map_bs == 1

        for i in range(1, 6):
            W = functionspace(mesh, mixed_element(i * [P2]))
            assert W.dofmap.index_map_bs == 1

        gdim = mesh.geometry.dim
        V = functionspace(mesh, ("Lagrange", 2, (gdim,)))
        assert V.dofmap.index_map_bs == mesh.geometry.dim


@pytest.mark.skip
def test_block_size_real():
    mesh = create_unit_interval(MPI.COMM_WORLD, 12)
    V = element("DG", mesh.basix_cell(), 0)
    R = element("R", mesh.basix_cell(), 0)
    X = functionspace(mesh, V * R)
    assert X.dofmap.index_map_bs == 1


@pytest.mark.skip
@pytest.mark.parametrize(
    "mesh_factory",
    [
        (create_unit_square, (MPI.COMM_WORLD, 4, 4)),
        (create_unit_square, (MPI.COMM_WORLD, 4, 4, CellType.quadrilateral)),
    ],
)
def test_local_dimension(mesh_factory):
    func, args = mesh_factory
    mesh = func(*args)

    v = element("Lagrange", mesh.basix_cell(), 1)
    q = element("Lagrange", mesh.basix_cell(), 1, shape=(mesh.geometry.dim,))
    w = v * q

    V = functionspace(mesh, v)
    Q = functionspace(mesh, q)
    W = functionspace(mesh, w)
    for space in [V, Q, W]:
        dofmap = space.dofmap
        local_to_global_map = dofmap.tabulate_local_to_global_dofs()
        ownership_range = dofmap.index_set.size_local * dofmap.index_set.block_size
        dim1 = dofmap().index_map.size_local()
        dim2 = dofmap().index_map.num_ghosts()
        assert dim1 == ownership_range[1] - ownership_range[0]
        assert dim1 + dim2 == local_to_global_map.size


@pytest.mark.skip
def test_readonly_view_local_to_global_unwoned(mesh):
    """Test that local_to_global_unwoned() returns readonly
    view into the data; in particular test lifetime of data owner"""
    V = functionspace(mesh, "P", 1)
    dofmap = V.dofmap
    index_map = dofmap().index_map

    rc = sys.getrefcount(dofmap)
    l2gu = dofmap.local_to_global_unowned()
    assert sys.getrefcount(dofmap) == rc + 1 if l2gu.size else rc
    assert not l2gu.flags.writeable
    assert all(l2gu < V.dofmap.global_dimension())
    del l2gu
    assert sys.getrefcount(dofmap) == rc

    rc = sys.getrefcount(index_map)
    l2gu = index_map.local_to_global_unowned()
    assert sys.getrefcount(index_map) == rc + 1 if l2gu.size else rc
    assert not l2gu.flags.writeable
    assert all(l2gu < V.dofmap.global_dimension())
    del l2gu
    assert sys.getrefcount(index_map) == rc


@pytest.mark.skip_in_parallel
@pytest.mark.parametrize(
    "points, celltype, order",
    [
        (np.array([[0, 0], [1, 0], [0, 2], [1, 2]], dtype=np.float64), CellType.quadrilateral, 1),
        (
            np.array(
                [[0, 0], [1, 0], [0, 2], [1, 2], [0.5, 0], [0, 1], [1, 1], [0.5, 2], [0.5, 1]],
                dtype=np.float64,
            ),
            CellType.quadrilateral,
            2,
        ),
        (
            np.array([[0, 0], [1, 0], [0, 2], [0.5, 1], [0, 1], [0.5, 0]], dtype=np.float64),
            CellType.triangle,
            2,
        ),
        (
            np.array(
                [
                    [0, 0, 0],
                    [1, 0, 0],
                    [0, 2, 0],
                    [1, 2, 0],
                    [0, 0, 3],
                    [1, 0, 3],
                    [0, 2, 3],
                    [1, 2, 3],
                ],
                dtype=np.float64,
            ),
            CellType.hexahedron,
            1,
        ),
        (
            np.array(
                [
                    [0, 0, 0],
                    [1, 0, 0],
                    [0, 2, 0],
                    [1, 2, 0],
                    [0, 0, 3],
                    [1, 0, 3],
                    [0, 2, 3],
                    [1, 2, 3],
                    [0.5, 0, 0],
                    [0, 1, 0],
                    [0, 0, 1.5],
                    [1, 1, 0],
                    [1, 0, 1.5],
                    [0.5, 2, 0],
                    [0, 2, 1.5],
                    [1, 2, 1.5],
                    [0.5, 0, 3],
                    [0, 1, 3],
                    [1, 1, 3],
                    [0.5, 2, 3],
                    [0.5, 1, 0],
                    [0.5, 0, 1.5],
                    [0, 1, 1.5],
                    [1, 1, 1.5],
                    [0.5, 2, 1.5],
                    [0.5, 1, 3],
                    [0.5, 1, 1.5],
                ],
                dtype=np.float64,
            ),
            CellType.hexahedron,
            2,
        ),
    ],
)
def test_higher_order_coordinate_map(points, celltype, order):
    """Computes physical coordinates of a cell, based on the coordinate map."""
    cells = np.array([range(len(points))])
    domain = ufl.Mesh(element("Lagrange", celltype.name, order, shape=(points.shape[1],)))
    mesh = create_mesh(MPI.COMM_WORLD, cells, points, domain)

    V = functionspace(mesh, ("Lagrange", 2))
    X = V.element.interpolation_points()
    coord_dofs = mesh.geometry.dofmap
    x_g = mesh.geometry.x
    cmap = mesh.geometry.cmap

    x_coord_new = np.zeros([len(points), mesh.geometry.dim])

    i = 0
    for node in range(len(points)):
        x_coord_new[i] = x_g[coord_dofs[0, node], : mesh.geometry.dim]
        i += 1
    x = cmap.push_forward(X, x_coord_new)

    assert np.allclose(x[:, 0], X[:, 0])
    assert np.allclose(x[:, 1], 2 * X[:, 1])

    if mesh.geometry.dim == 3:
        assert np.allclose(x[:, 2], 3 * X[:, 2])


@pytest.mark.skip_in_parallel
@pytest.mark.parametrize("order", [1, 2])
def test_higher_order_tetra_coordinate_map(order):
    """Compute physical coordinates of a cell from the coordinate map."""
    celltype = CellType.tetrahedron
    points = np.array(
        [
            [0, 0, 0],
            [1, 0, 0],
            [0, 2, 0],
            [0, 0, 3],
            [0, 4 / 3, 1],
            [0, 2 / 3, 2],
            [2 / 3, 0, 1],
            [1 / 3, 0, 2],
            [2 / 3, 2 / 3, 0],
            [1 / 3, 4 / 3, 0],
            [0, 0, 1],
            [0, 0, 2],
            [0, 2 / 3, 0],
            [0, 4 / 3, 0],
            [1 / 3, 0, 0],
            [2 / 3, 0, 0],
            [1 / 3, 2 / 3, 1],
            [0, 2 / 3, 1],
            [1 / 3, 0, 1],
            [1 / 3, 2 / 3, 0],
        ],
        dtype=np.float64,
    )

    assert order <= 2
    if order == 1:
        points = np.array([points[0, :], points[1, :], points[2, :], points[3, :]])
    elif order == 2:
        points = np.array(
            [
                points[0, :],
                points[1, :],
                points[2, :],
                points[3, :],
                [0, 1, 3 / 2],
                [1 / 2, 0, 3 / 2],
                [1 / 2, 1, 0],
                [0, 0, 3 / 2],
                [0, 1, 0],
                [1 / 2, 0, 0],
            ]
        )
    cells = np.array([range(len(points))])
    domain = ufl.Mesh(element("Lagrange", celltype.name, order, shape=(3,)))
    mesh = create_mesh(MPI.COMM_WORLD, cells, points, domain)
    V = functionspace(mesh, ("Lagrange", order))
    X = V.element.interpolation_points()
    x_dofs = mesh.geometry.dofmap
    x_g = mesh.geometry.x

    x_coord_new = np.zeros([len(points), mesh.geometry.dim])
    for node in range(points.shape[0]):
        x_coord_new[node] = x_g[x_dofs[0, node], : mesh.geometry.dim]

    x = mesh.geometry.cmap.push_forward(X, x_coord_new)
    assert np.allclose(x[:, 0], X[:, 0])
    assert np.allclose(x[:, 1], 2 * X[:, 1])
    assert np.allclose(x[:, 2], 3 * X[:, 2])


@pytest.mark.skip_in_parallel
def test_transpose_dofmap():
    dofmap = np.array([[0, 2, 1], [3, 2, 1], [4, 3, 1]], dtype=np.int32)
    transpose = dolfinx.fem.transpose_dofmap(dofmap, 3)
    assert np.array_equal(transpose.array, [0, 2, 5, 8, 1, 4, 3, 7, 6])<|MERGE_RESOLUTION|>--- conflicted
+++ resolved
@@ -15,11 +15,6 @@
 import dolfinx
 import ufl
 from basix.ufl import element, mixed_element
-<<<<<<< HEAD
-from dolfinx.fem import FunctionSpace
-from dolfinx.mesh import (CellType, create_mesh, create_unit_cube,
-                          create_unit_interval, create_unit_square)
-=======
 from dolfinx.fem import functionspace
 from dolfinx.mesh import (
     CellType,
@@ -28,7 +23,6 @@
     create_unit_interval,
     create_unit_square,
 )
->>>>>>> 91d3beee
 
 xfail = pytest.mark.xfail(strict=True)
 
